--- conflicted
+++ resolved
@@ -247,17 +247,14 @@
 dnl Reset LIBS variable.
 LIBS=""
 
-<<<<<<< HEAD
+if test -z "$ENABLE_QC_SAMPLER_TRUE"
+then
+AC_DEFINE([HAVE_QC_SAMPLER],[1],[Turning on QC tests for samplers.])
+fi
+
 OPTION_WITH_PORT([LDMSD],[411])
 
-
-if test -z "$ENABLE_QC_SAMPLER_TRUE"
-then
-AC_DEFINE([HAVE_QC_SAMPLER],[1],[Turning on QC tests for samplers.])
-fi
-=======
 OPTION_WITH_MAGIC([LDMS_MSG_MAX],[32768],[Maximum control message length allowed to ldmsd (min 4095)])
->>>>>>> 6547de0b
 
 
 AC_SUBST(ac_configure_args)

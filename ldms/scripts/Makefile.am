--- conflicted
+++ resolved
@@ -2,10 +2,7 @@
 # consider adding ldmsd to bin_SCRIPTS if ldmsd script ever stabilizes
 bin_SCRIPTS= envldms.sh ldms_local_clocktest.sh ldms_local_usertest.sh ldms_usertest.sh ldms_local_valgrind.sh
 CLEANFILES = $(bin_SCRIPTS)
-<<<<<<< HEAD
+
 bin_SCRIPTS+= ldms_ban.sh
-=======
 
-
-bin_SCRIPTS+=  ldms_ctltest.sh
->>>>>>> e2d7e845
+bin_SCRIPTS+=  ldms_ctltest.sh
--- conflicted
+++ resolved
@@ -180,12 +180,7 @@
 	size_t meta_sz, tot_meta_sz;
 	size_t data_sz, tot_data_sz;
 	int rc, i, j, metric_count;
-<<<<<<< HEAD
-
-	char metric_name[128];
-=======
 	char metric_name[LUSTRE_NAME_MAX];
->>>>>>> e2d7e845
 
 	/* First calculate the set size */
 	metric_count = 0;

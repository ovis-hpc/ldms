/* -*- c-basic-offset: 8 -*-
 * Copyright (c) 2012 Open Grid Computing, Inc. All rights reserved.
 * Copyright (c) 2012 Sandia Corporation. All rights reserved.
 * Under the terms of Contract DE-AC04-94AL85000, there is a non-exclusive
 * license for use of this work by or on behalf of the U.S. Government.
 * Export of this program may require a license from the United States
 * Government.
 *
 * This software is available to you under a choice of one of two
 * licenses.  You may choose to be licensed under the terms of the GNU
 * General Public License (GPL) Version 2, available from the file
 * COPYING in the main directory of this source tree, or the BSD-type
 * license below:
 *
 * Redistribution and use in source and binary forms, with or without
 * modification, are permitted provided that the following conditions
 * are met:
 *
 *      Redistributions of source code must retain the above copyright
 *      notice, this list of conditions and the following disclaimer.
 *
 *      Redistributions in binary form must reproduce the above
 *      copyright notice, this list of conditions and the following
 *      disclaimer in the documentation and/or other materials provided
 *      with the distribution.
 *
 *      Neither the name of Sandia nor the names of any contributors may
 *      be used to endorse or promote products derived from this software
 *      without specific prior written permission.
 *
 *      Neither the name of Open Grid Computing nor the names of any
 *      contributors may be used to endorse or promote products derived
 *      from this software without specific prior written permission.
 *
 *      Modified source versions must be plainly marked as such, and
 *      must not be misrepresented as being the original software.
 *
 *
 * THIS SOFTWARE IS PROVIDED BY THE COPYRIGHT HOLDERS AND CONTRIBUTORS
 * "AS IS" AND ANY EXPRESS OR IMPLIED WARRANTIES, INCLUDING, BUT NOT
 * LIMITED TO, THE IMPLIED WARRANTIES OF MERCHANTABILITY AND FITNESS FOR
 * A PARTICULAR PURPOSE ARE DISCLAIMED. IN NO EVENT SHALL THE COPYRIGHT
 * OWNER OR CONTRIBUTORS BE LIABLE FOR ANY DIRECT, INDIRECT, INCIDENTAL,
 * SPECIAL, EXEMPLARY, OR CONSEQUENTIAL DAMAGES (INCLUDING, BUT NOT
 * LIMITED TO, PROCUREMENT OF SUBSTITUTE GOODS OR SERVICES; LOSS OF USE,
 * DATA, OR PROFITS; OR BUSINESS INTERRUPTION) HOWEVER CAUSED AND ON ANY
 * THEORY OF LIABILITY, WHETHER IN CONTRACT, STRICT LIABILITY, OR TORT
 * (INCLUDING NEGLIGENCE OR OTHERWISE) ARISING IN ANY WAY OUT OF THE USE
 * OF THIS SOFTWARE, EVEN IF ADVISED OF THE POSSIBILITY OF SUCH DAMAGE.
 */

/*
 * Author: Tom Tucker <tom@opengridcomputing.com>
 */
#include <sys/errno.h>
#include <stdio.h>
#include <stdlib.h>
#include <string.h>
#include <pthread.h>
#include <unistd.h>
#include <sys/types.h>
#include <sys/socket.h>
#include <netdb.h>
#include <netinet/in.h>
#include <arpa/inet.h>
#include <fcntl.h>
#include <assert.h>
#include <sys/epoll.h>
#include "gni_pub.h"
#include "rca_lib.h"
#include "ldms.h"
#include "ldms_xprt.h"
#include "ldms_ugni.h"
#include "mmalloc/mmalloc.h"

#define VERSION_FILE "/proc/version"
/* Convenience macro for logging errors */
#define LOG_(x, level, ...) { if (x && x->xprt && x->xprt->log) x->xprt->log(level, __VA_ARGS__); }

/* 100000 because the Cray node names have only 5 digits, e.g, nid00000  */
#define UGNI_MAX_NUM_NODE 100000

static char *verfile = VERSION_FILE;
static struct ldms_ugni_xprt ugni_gxp;
int first;
uint8_t ptag;
uint32_t cookie;
int modes = 0;
int device_id = 0;
int cq_entries = 128;
int IS_GEMINI=0;
int IS_ARIES=0;
static int reg_count;

#define UGNI_INTERVAL_DEFAULT 1000000 /* micro seconds */
<<<<<<< HEAD
static struct timeval state_interval;
static struct event_base *getinfo_base;
static pthread_t getinfo_thread;
static int state_ready = 0;
static int is_get_state = 0;
=======
static unsigned long state_interval_us;
static unsigned long state_offset_us;
static struct event_base *node_state_base;
static pthread_t node_state_thread;
static int state_ready = 0;
static int get_state_success = 0;
static int rca_log_thresh = 1;
>>>>>>> 57107312

LIST_HEAD(mh_list, ugni_mh) mh_list;
pthread_mutex_t ugni_mh_lock;

static struct event_base *io_event_loop;
static pthread_t io_thread;
static pthread_t cq_thread;

static ldms_log_fn_t ugni_log;
pthread_mutex_t ugni_lock;
// pthread_mutex_t ugni_list_lock;
// LIST_HEAD(ugni_list, ldms_ugni_xprt) ugni_list;
pthread_mutex_t desc_list_lock;
LIST_HEAD(desc_list, ugni_desc) desc_list;

struct ugni_rbuf_desc {
	struct ldms_rbuf_desc desc;
	struct ugni_buf_local_data ldata;
	struct ugni_buf_remote_data rdata;
	LIST_ENTRY(ugni_rbuf_desc) link;
};
LIST_HEAD(ugni_rbuf_list, ugni_rbuf_desc) ugni_rbuf_list;
pthread_mutex_t ugni_rbuf_lock = PTHREAD_MUTEX_INITIALIZER;

#define UGNI_NODE_PREFIX "nid"
#define UGNI_NODE_GOOD 7

static int *node_state;
static int rca_get_failed = 0;
<<<<<<< HEAD
=======


static int calculate_node_state_timeout(unsigned long interval_us,
			       long offset_us, struct timeval* tv){

	  struct timeval new_tv;
	  long int adj_interval;
	  long int epoch_us;

	  /* NOTE: this uses libevent's cached time for the callback.
	     By the time we add the event we will be at least off by
	     the amount of time the thread takes to do its other funcationality.
	     We deem this accepable. */
	  event_base_gettimeofday_cached(node_state_base, &new_tv);

	  epoch_us = (1000000 * (long int)new_tv.tv_sec) +
		  (long int)new_tv.tv_usec;
	  adj_interval = interval_us - (epoch_us % interval_us) + offset_us;
	  /* Could happen initially, and later depending on when the event
	   actually occurs. However the max negative this can be, based on
	   the restrictions put in is (-0.5*interval+ 1us). Skip this next
	   point and go on to the next one.
	  */
	  if (adj_interval <= 0)
		  adj_interval += interval_us; /* Guaranteed to be positive */

	  tv->tv_sec = adj_interval/1000000;
	  tv->tv_usec = adj_interval % 1000000;

	  return 0;
}


>>>>>>> 57107312
int get_node_state()
{
	int i, node_id;
	rs_node_array_t nodelist;
	if (rca_get_sysnodes(&nodelist)) {
		rca_get_failed++;
<<<<<<< HEAD
		if ((rca_get_failed % 100) == 0) {
=======
		if ((rca_get_failed % rca_log_thresh) == 0) {
>>>>>>> 57107312
			ugni_log(LDMS_LERROR, "ugni: rca_get_sysnodes"
							" failed.\n");
		}

		for (i = 0; i < UGNI_MAX_NUM_NODE; i++)
			node_state[i] = UGNI_NODE_GOOD;

		state_ready = -1;
		return -1;
	}
	rca_get_failed = 0;
	for (i = 0; i < nodelist.na_len; i++) {
		assert(i < UGNI_MAX_NUM_NODE);
		node_id = nodelist.na_ids[i].rs_node_s._node_id;
		node_state[node_id] =
				nodelist.na_ids[i].rs_node_s._node_state;
	}
	free(nodelist.na_ids);
	state_ready = 1;
	return 0;
}

int get_nodeid(struct sockaddr *sa, socklen_t sa_len,
				struct ldms_ugni_xprt *gxp)
{
	int rc = 0;
	char host[HOST_NAME_MAX];
	rc = getnameinfo(sa, sa_len, host, HOST_NAME_MAX,
					NULL, 0, NI_NAMEREQD);
	if (rc) {
		ugni_log(LDMS_LERROR, "ugni: %s\n", gai_strerror(rc));
		return rc;
	}
	char *ptr = strstr(host, UGNI_NODE_PREFIX);
	if (!ptr) {
		ugni_log(LDMS_LINFO, "ugni: '%s', unexpected "
				"node name format\n", host);
		return -1;
	}
	ptr = 0;
	int id = strtol(host + strlen(UGNI_NODE_PREFIX), &ptr, 10);
	if (ptr[0] != '\0') {
		ugni_log(LDMS_LINFO, "ugni: '%s', unexpected "
				"node name format\n", host);
		return -1;
	}
	gxp->node_id = id;
	return 0;
}

int check_node_state(struct ldms_ugni_xprt *gxp)
{
	while (state_ready == 0) {
		/* wait for the state to be populated. */
	}

<<<<<<< HEAD
	if (node_state[gxp->node_id] != UGNI_NODE_GOOD)
		return 1; /* not good */
=======
	if (gxp->node_id != -1)
		if (node_state[gxp->node_id] != UGNI_NODE_GOOD)
			return 1; /* not good */
>>>>>>> 57107312

	return 0; /* good */
}

void node_state_cb(int fd, short sig, void *arg)
{
<<<<<<< HEAD
	struct event *keepalive = arg;
	get_node_state();
	evtimer_add(keepalive, &state_interval);
=======
	struct timeval tv;
	struct event *ns = arg;
	get_node_state(); /* FIXME: what if this fails? */
	calculate_node_state_timeout(state_interval_us, state_offset_us, &tv);
	evtimer_add(ns, &tv);
>>>>>>> 57107312
}

void *node_state_proc(void *v)
{
<<<<<<< HEAD
	struct event *keepalive;
	keepalive = evtimer_new(ev_base, node_state_cb, NULL);
	get_node_state();
	evtimer_assing(keepalive, getinfo_base, node_state_cb, keepalive);
	evtimer_add(keepalive, &state_interval);
	event_base_loop(getinfo_base, 0);
=======
	struct timeval tv;
	struct event *ns;

	ns = evtimer_new(node_state_base, node_state_cb, NULL);
	get_node_state(); /* FIXME: what if this fails? */
	evtimer_assign(ns, node_state_base, node_state_cb, ns);
	calculate_node_state_timeout(state_interval_us, state_offset_us, &tv);
	(void)evtimer_add(ns, &tv);
	event_base_loop(node_state_base, 0);
	ugni_log(LDMS_LINFO, "Exiting the node state thread\n");
>>>>>>> 57107312
	return NULL;
}

int node_state_thread_init()
{
	node_state = malloc(UGNI_MAX_NUM_NODE * sizeof(int));
	if (!node_state) {
		ugni_log(LDMS_LERROR, "Out of memory\n");
		errno = ENOMEM;
		return -1;
<<<<<<< HEAD
	}
	memset(node_state, UGNI_NODE_GOOD, UGNI_MAX_NUM_NODE);

	if (evthread_use_pthreads()) {
		ugni_log(LDMS_LERROR, "evthread_use_pthreads failed\n");
		return -1;
=======
>>>>>>> 57107312
	}
	memset(node_state, UGNI_NODE_GOOD, UGNI_MAX_NUM_NODE);

<<<<<<< HEAD
	getinfo_base = event_base_new();
	if (!getinfo_base) {
		ugni_log(LDMS_LERROR, "Failed to init getinfo_base\n");
=======
	if (evthread_use_pthreads()) {
		ugni_log(LDMS_LERROR, "evthread_use_pthreads failed\n");
		return -1;
	}

	node_state_base = event_base_new();
	if (!node_state_base) {
		ugni_log(LDMS_LERROR, "Failed to init node_state_base\n");
>>>>>>> 57107312
		return -1;
	}

	int rc = 0;
<<<<<<< HEAD
	rc = pthread_create(&getinfo_thread, NULL, node_state_proc, NULL);
	if (rc) {
		event_base_free(getinfo_base);
=======
	rc = pthread_create(&node_state_thread, NULL, node_state_proc, NULL);
	if (rc) {
		event_base_free(node_state_base);
>>>>>>> 57107312
		ugni_log(LDMS_LERROR, "%s\n", strerror(rc));
		return -1;
	}
	return 0;
}

static void *io_thread_proc(void *arg);
static void *cq_thread_proc(void *arg);

static void ugni_event(struct bufferevent *buf_event, short error, void *arg);
static void ugni_read(struct bufferevent *buf_event, void *arg);
static void ugni_write(struct bufferevent *buf_event, void *arg);

static void timeout_cb(int fd , short events, void *arg);
static struct ldms_ugni_xprt * setup_connection(struct ldms_ugni_xprt *x,
						int sockfd,
						struct sockaddr*remote_addr,
						socklen_t sa_len);
static int _setup_connection(struct ldms_ugni_xprt *r,
			      struct sockaddr *remote_addr, socklen_t sa_len);

static void ugni_xprt_error_handling(struct ldms_ugni_xprt *r);

#define UGNI_MAX_OUTSTANDING_BTE 8192
static gni_return_t ugni_job_setup(uint8_t *ptag, uint32_t cookie)
{
	gni_job_limits_t limits;
	gni_return_t grc;

	/* ptag=0 will be passed if XC30. Call GNI_GetPtag(0, cookie, &ptag) to return ptag associated with cookie */
	if (IS_ARIES) {
		if (*ptag == 0) {
			#ifdef GNI_FIND_ALLOC_PTAG
				grc = GNI_FIND_ALLOC_PTAG;
				if (grc)
					goto err;
			#else
				goto err;
			#endif
		}
	}

	/* Do not apply any resource limits */
	limits.mdd_limit = GNI_JOB_INVALID_LIMIT;
	limits.fma_limit = GNI_JOB_INVALID_LIMIT;
	limits.cq_limit = GNI_JOB_INVALID_LIMIT;

	/* This limits the fan-out of the aggregator */
	limits.bte_limit = UGNI_MAX_OUTSTANDING_BTE;

	/* Do not use an NTT */
	limits.ntt_size = 0;

	/* GNI_ConfigureJob():
	 * -device_id should always be 0 for XE
	 * -job_id should always be 0 (meaning "no job container created")
	 */
	pthread_mutex_lock(&ugni_lock);
	grc = GNI_ConfigureJob(0, 0, *ptag, cookie, &limits);
	pthread_mutex_unlock(&ugni_lock);
	return grc;
 err:
	return grc;
}

/*
 * We have to keep a dense array of CQ. So as CQ come and go, this array needs
 * to get rebuilt
 */
#define CQ_BUMP_COUNT 1024
static gni_cq_handle_t *cq_table = NULL; /* table of all CQ being monitored...on per host */
static int cq_table_count = 0;		 /* size of table */
static int cq_use_count = 0;		 /* elements consumed in the table */

/*
 * add_cq_table is an array of CQ that need to be added to the CQ
 * table. Entries are added to this table when the connection is made.
 */
static int add_cq_used = 0;
static gni_cq_handle_t add_cq_table[1024];
/*
 * rem_cq_table is an array of CQ that need to be removed from the CQ table.
 * Entries are added to this table when a connection goes away.
 */

static int rem_cq_used = 0;
static gni_cq_handle_t rem_cq_table[1024];

/*
 * The cq_table_lock serializes access to the add_cq_table and rem_cq_table.
 */
static pthread_mutex_t cq_table_lock = PTHREAD_MUTEX_INITIALIZER;
pthread_mutex_t cq_empty_lock = PTHREAD_MUTEX_INITIALIZER;
pthread_cond_t cq_empty_cv = PTHREAD_COND_INITIALIZER;

int desc_count = 0;
/*
 * Allocate an I/O request context. These descriptors contain the context for
 * RDMA submitted to the transport.
 */
static struct ugni_desc *alloc_desc(struct ldms_ugni_xprt *gxp)
{
	struct ugni_desc *desc = NULL;
	pthread_mutex_lock(&desc_list_lock);
	desc_count++;
	if (!LIST_EMPTY(&desc_list)) {
		desc = LIST_FIRST(&desc_list);
		LIST_REMOVE(desc, link);
	}
	pthread_mutex_unlock(&desc_list_lock);
	if (!desc)
		desc = calloc(1, sizeof *desc);
	// desc = desc ? desc : calloc(1, sizeof *desc);
	if (desc)
		desc->gxp = gxp;
	return desc;
}

/*
 * Free an I/O request context.
 */
static void free_desc(struct ugni_desc *desc)
{
	pthread_mutex_lock(&desc_list_lock);
	desc_count--;
	LIST_INSERT_HEAD(&desc_list, desc, link);
	pthread_mutex_unlock(&desc_list_lock);
}

static gni_return_t ugni_dom_init(uint8_t *ptag, uint32_t cookie, uint32_t inst_id,
				  struct ldms_ugni_xprt *gxp)
{
	gni_return_t grc;

	if (IS_GEMINI) {
		if (*ptag == 0)
			return GNI_RC_INVALID_PARAM;
	}

	pthread_mutex_lock(&ugni_lock);
	if (IS_GEMINI)
		grc = GNI_CdmCreate(inst_id, *ptag, cookie, GNI_CDM_MODE_FMA_SHARED,
			    &gxp->dom.cdm);
	else if (IS_ARIES) {
		#ifdef GNI_FIND_ALLOC_PTAG
			grc = GNI_CdmCreate(inst_id, GNI_FIND_ALLOC_PTAG, cookie, GNI_CDM_MODE_FMA_SHARED,
				&gxp->dom.cdm);
		#else
			goto err;
		#endif
	}
	else
		goto err;

	if (grc)
		goto err;

	grc = GNI_CdmAttach(gxp->dom.cdm, 0, &gxp->dom.info.pe_addr, &gxp->dom.nic);
	if (grc != GNI_RC_SUCCESS)
		goto err;

	if (IS_GEMINI)
		gxp->dom.info.ptag = *ptag;
	gxp->dom.info.cookie = cookie;
	gxp->dom.info.inst_id = inst_id;

	pthread_mutex_unlock(&ugni_lock);
	return GNI_RC_SUCCESS;
 err:
	pthread_mutex_unlock(&ugni_lock);
	return grc;
}

static struct ldms_ugni_xprt *ugni_from_xprt(ldms_t d)
{
	return ((struct ldms_xprt *)d)->private;
}

void ugni_xprt_cleanup(void)
{
	void *dontcare;

	if (io_event_loop)
		event_base_loopbreak(io_event_loop);
	if (io_thread) {
		pthread_cancel(io_thread);
		pthread_join(io_thread, &dontcare);
	}
	if (cq_thread) {
		pthread_cancel(cq_thread);
		pthread_join(cq_thread, &dontcare);
	}
	if (io_event_loop)
		event_base_free(io_event_loop);

<<<<<<< HEAD
	if (getinfo_base)
		event_base_loopbreak(getinfo_base);
	if (getinfo_thread) {
		pthread_cancel(getinfo_thread);
		pthread_join(getinfo_thread, &dontcare);
	}
	if (getinfo_base)
		event_base_free(getinfo_base);
=======
	if (node_state_base)
		event_base_loopbreak(node_state_base);
	if (node_state_thread) {
		pthread_cancel(node_state_thread);
		pthread_join(node_state_thread, &dontcare);
	}
	if (node_state_base)
		event_base_free(node_state_base);
>>>>>>> 57107312

	if (node_state)
		free(node_state);
}

static void ugni_xprt_close(struct ldms_xprt *x)
{
	struct ldms_ugni_xprt *gxp = ugni_from_xprt(x);
	gni_return_t grc;
	struct bufferevent *buf_event;
	struct evconnlistener *listen_ev;

	pthread_mutex_lock(&ugni_lock);
	gxp->conn_status = CONN_IDLE;
	buf_event = gxp->buf_event;
	gxp->buf_event = NULL;
	listen_ev = gxp->listen_ev;
	gxp->listen_ev = NULL;
	assert(gxp->xprt);
	if (gxp->sock >= 0)
		close(gxp->sock);
	gxp->sock = -1;
	if (gxp->ugni_ep) {
		grc = GNI_EpDestroy(gxp->ugni_ep);
		if (grc != GNI_RC_SUCCESS)
			gxp->xprt->log(LDMS_LDEBUG,"Error %d destroying Ep %p.\n",
				grc, gxp->ugni_ep);
		gxp->ugni_ep = NULL;
	}
	pthread_mutex_unlock(&ugni_lock);
	if (buf_event)
		bufferevent_free(buf_event);
	if (listen_ev)
		evconnlistener_free(listen_ev);
}

static int set_nonblock(struct ldms_xprt *x, int fd)
{
	int flags;

	flags = fcntl(fd, F_GETFL);
	if (flags == -1) {
		x->log(LDMS_LDEBUG,"Error getting flags on fd %d", fd);
		return -1;
	}
	flags |= O_NONBLOCK;
	if (fcntl(fd, F_SETFL, flags)) {
		x->log(LDMS_LDEBUG,"Error setting non-blocking I/O on fd %d", fd);
		return -1;
	}
	return 0;
}

#define UGNI_CQ_DEPTH 2048
static int ugni_xprt_connect(struct ldms_xprt *x,
			     struct sockaddr *sa, socklen_t sa_len)
{
	struct ldms_ugni_xprt *gxp = ugni_from_xprt(x);
	struct sockaddr_storage ss;
	int cq_depth;
	char *cq_depth_s;
	int rc;
	gni_return_t grc;
	int epfd;
	int epcount;
	int fdcnt;
	struct epoll_event event;

<<<<<<< HEAD
	if (is_get_state) {
		node_state_thread_init();
=======
	if (get_state_success) {
>>>>>>> 57107312
		if (gxp->node_id == -1)
			if (get_nodeid(sa, sa_len, gxp))
				return -1;

		if (check_node_state(gxp)) {
			x->log(LDMS_LERROR, "node %d is in a bad state.\n",
							gxp->node_id);
			return -1;
		}
	}

	gxp->sock = socket(AF_INET, SOCK_STREAM, 0);
	if (gxp->sock < 0)
		return -1;
	gxp->type = LDMS_UGNI_ACTIVE;

	if (!ugni_gxp.dom.src_cq) {
		cq_depth_s = getenv("LDMS_UGNI_CQ_DEPTH");
		if (!cq_depth_s) {
			cq_depth = UGNI_CQ_DEPTH;
		} else {
			cq_depth = atoi(cq_depth_s);
			if (cq_depth == 0)
				cq_depth = UGNI_CQ_DEPTH;
		}

		pthread_mutex_lock(&ugni_lock);
		grc = GNI_CqCreate(gxp->dom.nic, cq_depth, 0,
				   GNI_CQ_BLOCKING, NULL, NULL, &ugni_gxp.dom.src_cq);
		pthread_mutex_unlock(&ugni_lock);
		if (grc != GNI_RC_SUCCESS) {
			gxp->xprt->log(LDMS_LDEBUG,"The CQ could not be created.\n");
			goto err;
		}
		gxp->dom.src_cq = ugni_gxp.dom.src_cq;
		cq_use_count = 1;
		pthread_mutex_lock(&cq_empty_lock);
		pthread_cond_signal(&cq_empty_cv);
		pthread_mutex_unlock(&cq_empty_lock);
	}

	pthread_mutex_lock(&ugni_lock);
	grc = GNI_EpCreate(gxp->dom.nic, gxp->dom.src_cq, &gxp->ugni_ep);
	pthread_mutex_unlock(&ugni_lock);
	if (grc != GNI_RC_SUCCESS)
		goto err;

	fcntl(gxp->sock, F_SETFL, O_NONBLOCK);
	epfd = epoll_create(1);
	if (epfd < 0)
		goto err1;
	rc = connect(gxp->sock, sa, sa_len);
	if (errno != EINPROGRESS) {
		close(epfd);
		goto err1;
	}
	event.events = EPOLLIN | EPOLLOUT | EPOLLHUP;
	event.data.fd = gxp->sock;
	if (epoll_ctl(epfd, EPOLL_CTL_ADD, gxp->sock, &event)) {
		close(epfd);
		goto err1;
	}
	epcount = epoll_wait(epfd, &event, 1, 5000 /* 5s */);
	close(epfd);
	if (!epcount || (event.events & (EPOLLERR | EPOLLHUP)))
		goto err1;

	fcntl(gxp->sock, F_SETFL, ~O_NONBLOCK);
	sa_len = sizeof(ss);
	rc = getsockname(gxp->sock, (struct sockaddr *)&ss, &sa_len);
	if (rc)
		goto err1;
	if (_setup_connection(gxp, (struct sockaddr *)&ss, sa_len))
		goto err1;

	/*
	 * When we receive the peer's hello request, we will bind the endpoint
	 * to his PE and move to connected.
	 */
	return 0;

err1:
	pthread_mutex_lock(&ugni_lock);
	grc = GNI_EpDestroy(gxp->ugni_ep);
	close(gxp->sock);
	gxp->sock = -1;
	pthread_mutex_unlock(&ugni_lock);
	if (grc != GNI_RC_SUCCESS)
		gxp->xprt->log(LDMS_LDEBUG,"Error %d destroying Ep %p.\n",
				grc, gxp->ugni_ep);
	gxp->ugni_ep = NULL;
err:
	return -1;
}

/*
 * Received by the active side (aggregator/ldms_ls node).
 */
int process_ugni_hello_req(struct ldms_ugni_xprt *x, struct ugni_hello_req *req)
{
	int rc;
	x->rem_pe_addr = ntohl(req->pe_addr);
	x->rem_inst_id = ntohl(req->inst_id);
	pthread_mutex_lock(&ugni_lock);
	rc = GNI_EpBind(x->ugni_ep, x->rem_pe_addr, x->rem_inst_id);
	pthread_mutex_unlock(&ugni_lock);
	if (rc == GNI_RC_SUCCESS)
		x->xprt->connected = 1;
	return rc;
}

int process_ugni_msg(struct ldms_ugni_xprt *x, struct ldms_request *req)
{
	switch (ntohl(req->hdr.cmd)) {
	case UGNI_HELLO_REQ_CMD:
		return process_ugni_hello_req(x, (struct ugni_hello_req *)req);
	default:
		x->xprt->log(LDMS_LDEBUG,"Invalid request on uGNI transport %d\n",
			     ntohl(req->hdr.cmd));
	}
	return EINVAL;
}

static int process_xprt_io(struct ldms_ugni_xprt *s, struct ldms_request *req)
{
	int cmd;

	cmd = ntohl(req->hdr.cmd);

	/* The sockets transport must handle solicited read */
	if (cmd & LDMS_CMD_XPRT_PRIVATE) {
		int ret = process_ugni_msg(s, req);
		if (ret) {
			s->xprt->log(LDMS_LDEBUG,"Error %d processing transport request.\n",
				     ret);
			goto close_out;
		}
	} else
		s->xprt->recv_cb(s->xprt, req);
	return 0;
 close_out:
	ugni_xprt_error_handling(s);
	return -1;
}

static void ugni_write(struct bufferevent *buf_event, void *arg)
{
}

#define min_t(t, x, y) (t)((t)x < (t)y?(t)x:(t)y)
static void ugni_read(struct bufferevent *buf_event, void *arg)
{

	struct ldms_ugni_xprt *r = (struct ldms_ugni_xprt *)arg;
	struct evbuffer *evb;
	struct ldms_request_hdr hdr;
	struct ldms_request *req;
	size_t len;
	size_t reqlen;
	size_t buflen;
	do {
		evb = bufferevent_get_input(buf_event);
		buflen = evbuffer_get_length(evb);
		if (buflen < sizeof(hdr))
			break;
		evbuffer_copyout(evb, &hdr, sizeof(hdr));
		reqlen = ntohl(hdr.len);
		if (buflen < reqlen)
			break;
		req = malloc(reqlen);
		if (!req) {
			r->xprt->log(LDMS_LDEBUG,"%s Memory allocation failure reqlen %zu\n",
				     __FUNCTION__, reqlen);
			ugni_xprt_error_handling(r);
			break;
		}
		len = evbuffer_remove(evb, req, reqlen);
		assert(len == reqlen);
		if (r->conn_status == CONN_CONNECTED)
			process_xprt_io(r, req);
		free(req);
	} while (1);
}

static void *io_thread_proc(void *arg)
{
	int oldtype;
	pthread_setcanceltype(PTHREAD_CANCEL_ASYNCHRONOUS, &oldtype);
	event_base_dispatch(io_event_loop);
	return NULL;
}

static gni_return_t process_cq(gni_cq_handle_t cq, gni_cq_entry_t cqe)
{
	gni_return_t grc;
	gni_post_descriptor_t *post;
	do {
		if (GNI_CQ_GET_TYPE(cqe) != GNI_CQ_EVENT_TYPE_POST) {
			ugni_log(LDMS_LDEBUG,"Unexepcted cqe type %d cqe %08x on CQ %p\n",
				 GNI_CQ_GET_TYPE(cqe), cqe, cq);
			continue;
		}
		pthread_mutex_lock(&ugni_lock);
		post = NULL;
		grc = GNI_GetCompleted(cq, cqe, &post);
		pthread_mutex_unlock(&ugni_lock);
		if (grc) {
			/* ugni_log(LDMS_LDEBUG,"Error %d from CQ %p\n", grc, cq); Removed by Brandt 6-14-2014 */
			if (!(grc == GNI_RC_SUCCESS ||
			      grc == GNI_RC_TRANSACTION_ERROR))
				continue;
		}
		struct ugni_desc *desc = (struct ugni_desc *)post;
		if (!desc) {
			ugni_log(LDMS_LDEBUG,"Post descriptor is Null!\n");
			continue;
		}
#if 0
		if (grc) {
			/* ugni_log(LDMS_LDEBUG,"%s GNI_GetCompleted failed with %d, desc = %p.\n", desc); Removed by Brandt 6-14-2014 */
			/* The request failed, tear down the transport */
			if (desc->gxp->xprt)
				ugni_xprt_error_handling(desc->gxp);
			goto skip;
		}
#endif
		switch (desc->post.type) {
		case GNI_POST_RDMA_GET:
			if (grc)
				ugni_log(LDMS_LDEBUG,"%s update completing with error %d.\n", __func__, grc);
			if (desc->gxp->xprt && desc->gxp->xprt->read_complete_cb)
				desc->gxp->xprt->
					read_complete_cb(desc->gxp->xprt,
							 desc->context, grc);
			break;
		default:
			if (desc->gxp)
				desc->gxp->xprt->log(LDMS_LDEBUG,"Unknown completion "
						     "type %d on transport "
						     "%p.\n",
						     desc->post.type, desc->gxp);
		}
	skip:
		free_desc(desc);
		pthread_mutex_lock(&ugni_lock);
		grc = GNI_CqGetEvent(cq, &cqe);
		pthread_mutex_unlock(&ugni_lock);
	} while (grc == GNI_RC_SUCCESS);

	return GNI_RC_SUCCESS;
}

#define WAIT_20SECS 20000
static void *cq_thread_proc(void *arg)
{
	gni_return_t grc;
	gni_cq_entry_t event_data;
	gni_cq_entry_t cqe;
	uint32_t which;
	int oldtype;

	pthread_setcanceltype(PTHREAD_CANCEL_ASYNCHRONOUS, &oldtype);
	while (1) {
		uint64_t timeout = WAIT_20SECS;
		pthread_mutex_lock(&cq_empty_lock);
		while (!cq_use_count)
			pthread_cond_wait(&cq_empty_cv, &cq_empty_lock);
		pthread_mutex_unlock(&cq_empty_lock);

		grc = GNI_CqWaitEvent(ugni_gxp.dom.src_cq, timeout, &cqe);
		if (grc == GNI_RC_TIMEOUT)
			continue;
		if (grc = process_cq(ugni_gxp.dom.src_cq, cqe))
			ugni_log(LDMS_LDEBUG,"Error %d processing CQ %p.\n",
				 grc, ugni_gxp.dom.src_cq);
	}
	return NULL;
}

static void ugni_event(struct bufferevent *buf_event, short events, void *arg)
{
	struct ldms_ugni_xprt *r = arg;

	if (events & ~BEV_EVENT_CONNECTED) {
		/* Peer disconnect or other error */
		if (events & (BEV_EVENT_ERROR | BEV_EVENT_TIMEOUT))
			LOG_(r, LDMS_LDEBUG, "Socket errors %x\n", events);
		r->xprt->connected = 0;
		r->conn_status = CONN_IDLE;
		if (r->type == LDMS_UGNI_PASSIVE)
			ldms_xprt_close(r->xprt);
	} else
		LOG_(r, LDMS_LDEBUG, "Peer connect complete %x\n", events);
}

static int _setup_connection(struct ldms_ugni_xprt *gxp,
			      struct sockaddr *remote_addr, socklen_t sa_len)
{
	int rc;

	gxp->conn_status = CONN_CONNECTED;
	memcpy((char *)&gxp->xprt->remote_ss, (char *)remote_addr, sa_len);
	gxp->xprt->ss_len = sa_len;

	if (set_nonblock(gxp->xprt, gxp->sock))
		LOG_(gxp, LDMS_LDEBUG,"Warning: error setting non-blocking I/O on an "
			     "incoming connection.\n");

	/* Initialize send and recv I/O events */
	gxp->buf_event = bufferevent_socket_new(io_event_loop, gxp->sock, BEV_OPT_THREADSAFE);
	if(!gxp->buf_event) {
		LOG_(gxp, LDMS_LDEBUG, "Error initializing buffered I/O event for "
		     "fd %d.\n", gxp->sock);
		goto err_0;
	}

	bufferevent_setcb(gxp->buf_event, ugni_read, ugni_write, ugni_event, gxp);
	if (bufferevent_enable(gxp->buf_event, EV_READ | EV_WRITE)) {
		LOG_(gxp, LDMS_LDEBUG, "Error enabling buffered I/O event for fd %d.\n",
		     gxp->sock);
		goto err_0;
	}

	return 0;

 err_0:
	return -1;
}

static struct ldms_ugni_xprt *
setup_connection(struct ldms_ugni_xprt *p, int sockfd,
		 struct sockaddr *remote_addr, socklen_t sa_len)
{
	struct ldms_ugni_xprt *r;
	ldms_t _x;

	/* Create a transport instance for this new connection */
	_x = ldms_create_xprt("ugni", p->xprt->log);
	if (!_x) {
		p->xprt->log(LDMS_LDEBUG,"Could not create a new transport.\n");
		close(sockfd);
		return NULL;
	}

	r = ugni_from_xprt(_x);
	r->type = LDMS_UGNI_PASSIVE;
	r->sock = sockfd;
	r->xprt->local_ss = p->xprt->local_ss;
	if (_setup_connection(r, remote_addr, sa_len)) {
		ugni_xprt_error_handling(r);
		return NULL;
	}
	return r;
}

struct timeval listen_tv;
struct timeval report_tv;

static void ugni_connect_req(struct evconnlistener *listener,
			     evutil_socket_t sockfd,
			     struct sockaddr *address, int socklen, void *arg)
{
	struct ldms_ugni_xprt *gxp = arg;
	struct ldms_ugni_xprt *new_gxp = NULL;
	static int conns;

	new_gxp = setup_connection(gxp, sockfd,
				   (struct sockaddr *)&address, socklen);
	if (new_gxp)
		conns ++;
	else
		goto setup_conn_err;

	struct timeval connect_tv;
	gettimeofday(&connect_tv, NULL);

	if ((connect_tv.tv_sec - report_tv.tv_sec) >= 10) {
		double rate;
		rate = (double)conns / (double)(connect_tv.tv_sec - report_tv.tv_sec);
		/* gxp->xprt->log(LDMS_LDEBUG,"Connection rate is %.2f/second\n", rate); Removed by Brandt 7-1-2014 */
		report_tv = connect_tv;
		conns = 0;
	}
	/*
	 * Send peer (aggregator/ldms_ls) our PE so he can bind to us.
	 */
	struct ugni_hello_req req;
	req.hdr.cmd = htonl(UGNI_HELLO_REQ_CMD);
	req.hdr.len = htonl(sizeof(req));
	req.hdr.xid = (uint64_t)(unsigned long)0; /* no response to hello */
	req.pe_addr = htonl(new_gxp->dom.info.pe_addr);
	req.inst_id = htonl(new_gxp->dom.info.inst_id);
	(void)bufferevent_write(new_gxp->buf_event, &req, sizeof(req));

	return;

setup_conn_err:
	gxp->xprt->log(LDMS_LDEBUG,"Cannot setup connection.\n");
}

static int ugni_xprt_listen(struct ldms_xprt *x, struct sockaddr *sa, socklen_t sa_len)
{
	int rc;
	struct ldms_ugni_xprt *gxp = ugni_from_xprt(x);
	int optval = 1;

	gettimeofday(&listen_tv, NULL);
	report_tv = listen_tv;

	gxp->sock = socket(PF_INET, SOCK_STREAM, 0);
	if (gxp->sock < 0) {
		rc = errno;
		goto err_0;
	}

	setsockopt(gxp->sock, SOL_SOCKET, SO_REUSEADDR, &optval, sizeof optval);

	if (set_nonblock(x, gxp->sock))
		x->log(LDMS_LDEBUG,"Warning: Could not set listening socket to non-blocking\n");

	rc = ENOMEM;
	gxp->listen_ev = evconnlistener_new_bind(io_event_loop, ugni_connect_req, gxp,
						 LEV_OPT_THREADSAFE | LEV_OPT_REUSEABLE,
						 1024, sa, sa_len);
	if (!gxp->listen_ev)
		goto err_0;

	gxp->sock = evconnlistener_get_fd(gxp->listen_ev);
	return 0;
 err_0:
	ldms_xprt_close(gxp->xprt);
	return rc;
}

static void ugni_xprt_destroy(struct ldms_xprt *x)
{
	struct ldms_ugni_xprt *gxp = ugni_from_xprt(x);
	assert(NULL == gxp->listen_ev);
	assert(NULL == gxp->buf_event);
	free(gxp);
	free(x);
}

static int ugni_xprt_send(struct ldms_xprt *x, void *buf, size_t len)
{
	struct ldms_ugni_xprt *r = ugni_from_xprt(x);
<<<<<<< HEAD
	if (is_get_state && (check_node_state(r))) {
=======
	if (get_state_success && (check_node_state(r))) {
>>>>>>> 57107312
		x->log(LDMS_LERROR, "node %d is in a bad state.\n",
						r->node_id);
		return -1;
	}


	int rc;

	if (r->conn_status != CONN_CONNECTED)
		return -ENOTCONN;

	rc = bufferevent_write(r->buf_event, buf, len);
	return rc;
}

gni_return_t ugni_get_mh(struct ldms_ugni_xprt *gxp,
			 void *addr, size_t size, gni_mem_handle_t *mh)
{
	gni_return_t grc = GNI_RC_SUCCESS;
	struct ugni_mh *umh;
	int need_mh = 0;
	unsigned long start;
	unsigned long end;

	pthread_mutex_lock(&ugni_mh_lock);
	umh = LIST_FIRST(&mh_list);
	if (!umh) {
		struct mm_info mmi;
		mm_get_info(&mmi);
		start = (unsigned long)mmi.start;
		end = start + mmi.size;
		need_mh = 1;
	}
	if (!need_mh)
		goto out;

	umh = malloc(sizeof *umh);
	umh->start = start;
	umh->end = end;
	umh->ref_count = 0;

	grc = GNI_MemRegister(gxp->dom.nic, umh->start, end - start,
			      NULL,
			      GNI_MEM_READWRITE | GNI_MEM_RELAXED_PI_ORDERING,
			      -1, &umh->mh);
	if (grc != GNI_RC_SUCCESS) {
		free(umh);
		goto out;
	}
	LIST_INSERT_HEAD(&mh_list, umh, link);
	reg_count++;
out:
	*mh = umh->mh;
	umh->ref_count++;
	pthread_mutex_unlock(&ugni_mh_lock);
	return grc;
}

void ugni_rbuf_free(struct ldms_xprt *x, struct ldms_rbuf_desc *desc)
{
	struct ugni_rbuf_desc *udesc = container_of(desc, struct ugni_rbuf_desc, desc);
	pthread_mutex_lock(&ugni_rbuf_lock);
	if (desc->lcl_data)
		assert(desc->lcl_data == &udesc->ldata);
	if (desc->xprt_data)
		assert(desc->xprt_data == &udesc->rdata);
	assert(udesc->link.le_prev == NULL);
	assert(udesc->link.le_next == NULL);
	LIST_INSERT_HEAD(&ugni_rbuf_list, udesc, link);
	pthread_mutex_unlock(&ugni_rbuf_lock);
}

/*
 * Allocate a remote buffer. If we are the producer, the xprt_data
 * will be NULL. In this case, we fill in the local side
 * information.
 */
struct ldms_rbuf_desc *ugni_rbuf_alloc(struct ldms_xprt *x,
				       struct ldms_set *set,
				       void *xprt_data,
				       size_t xprt_data_len)
{
	gni_return_t grc;
	struct ldms_ugni_xprt *gxp = ugni_from_xprt(x);
	struct ugni_buf_local_data *lcl_data;
	struct ldms_rbuf_desc *desc;
	struct ugni_rbuf_desc *udesc;

	pthread_mutex_lock(&ugni_rbuf_lock);
	if (!LIST_EMPTY(&ugni_rbuf_list)) {
		udesc = LIST_FIRST(&ugni_rbuf_list);
		LIST_REMOVE(udesc, link);
		memset(udesc, 0, sizeof(*udesc));
	} else
		udesc = calloc(1, sizeof *udesc);
	pthread_mutex_unlock(&ugni_rbuf_lock);
	if (!udesc)
		return NULL;
	desc = &udesc->desc;

	lcl_data = &udesc->ldata;
	lcl_data->meta = set->meta;
	lcl_data->meta_size = set->meta->meta_size;
	lcl_data->data = set->data;
	lcl_data->data_size = set->meta->data_size;
	grc = ugni_get_mh(gxp, set->meta, set->meta->meta_size, &lcl_data->meta_mh);
	if (grc)
		goto err;
	grc = ugni_get_mh(gxp, set->data, set->meta->data_size, &lcl_data->data_mh);
	if (grc)
		goto err;

	desc->lcl_data = lcl_data;

	if (xprt_data) {
		assert(xprt_data_len == sizeof(udesc->rdata));
		desc->xprt_data_len = xprt_data_len;
		desc->xprt_data = &udesc->rdata;
		memcpy(desc->xprt_data, xprt_data, xprt_data_len);
	} else {
		struct ugni_buf_remote_data *rem_data = &udesc->rdata;
		rem_data->meta_buf = (uint64_t)(unsigned long)lcl_data->meta;
		rem_data->meta_size = htonl(lcl_data->meta_size);
		rem_data->meta_mh = lcl_data->meta_mh;
		rem_data->data_buf = (uint64_t)(unsigned long)lcl_data->data;
		rem_data->data_size = htonl(lcl_data->data_size);
		rem_data->data_mh = lcl_data->data_mh;
		desc->xprt_data = rem_data;
		desc->xprt_data_len = sizeof(*rem_data);
	}
	return desc;
 err:
	ugni_rbuf_free(x, desc);
	gxp->xprt->log(LDMS_LDEBUG,"RBUF allocation failed. Registration count is %d\n", reg_count);
	return NULL;
}

static int ugni_read_start(struct ldms_ugni_xprt *gxp,
			   uint64_t laddr, gni_mem_handle_t local_mh,
			   uint64_t raddr, gni_mem_handle_t remote_mh,
			   uint32_t len, void *context)
{
<<<<<<< HEAD
	if (is_get_state && (check_node_state(gxp))) {
=======
	if (get_state_success && (check_node_state(gxp))) {
>>>>>>> 57107312
		ugni_log(LDMS_LERROR, "node %d is in a bad state.\n",
							gxp->node_id);
		return -1;
	}

	gni_return_t grc;
	struct ugni_desc *desc = alloc_desc(gxp);
	if (!desc)
		return ENOMEM;

	desc->post.type = GNI_POST_RDMA_GET;
	desc->post.cq_mode = GNI_CQMODE_GLOBAL_EVENT;
	desc->post.dlvr_mode = GNI_DLVMODE_PERFORMANCE;
	desc->post.local_addr = laddr;
	desc->post.local_mem_hndl = local_mh;
	desc->post.remote_addr = raddr;
	desc->post.remote_mem_hndl = remote_mh;
	desc->post.length = (len + 3) & ~3;
	desc->post.post_id = (uint64_t)(unsigned long)desc;
	desc->context = context;
	pthread_mutex_lock(&ugni_lock);
	grc = GNI_PostRdma(gxp->ugni_ep, &desc->post);
	pthread_mutex_unlock(&ugni_lock);
	if (grc != GNI_RC_SUCCESS)
		return -1;
	return 0;
}

static int ugni_read_meta_start(struct ldms_xprt *x, ldms_set_t s, size_t len, void *context)
{
	struct ldms_ugni_xprt *gxp = ugni_from_xprt(x);
	struct ldms_set_desc *sd = s;
	struct ugni_buf_remote_data* rbuf = sd->rbd->xprt_data;
	struct ugni_buf_local_data* lbuf = sd->rbd->lcl_data;

	int rc = ugni_read_start(gxp,
				 (uint64_t)(unsigned long)lbuf->meta,
				 lbuf->meta_mh,
				 rbuf->meta_buf,
				 rbuf->meta_mh,
				 (len?len:ntohl(rbuf->meta_size)),
				 context);
	return rc;
}

static int ugni_read_data_start(struct ldms_xprt *x, ldms_set_t s, size_t len, void *context)
{
	struct ldms_ugni_xprt *gxp = ugni_from_xprt(x);
	struct ldms_set_desc *sd = s;
	struct ugni_buf_remote_data* rbuf = sd->rbd->xprt_data;
	struct ugni_buf_local_data* lbuf = sd->rbd->lcl_data;

	int rc = ugni_read_start(gxp,
				 (uint64_t)(unsigned long)lbuf->data,
				 lbuf->data_mh,
				 rbuf->data_buf,
				 rbuf->data_mh,
				 (len?len:ntohl(rbuf->data_size)),
				 context);
	return rc;
}

static void ugni_xprt_error_handling(struct ldms_ugni_xprt *r)
{
	r->xprt->log(LDMS_LDEBUG,"%s error on transport %p.\n", __func__, r);
	ldms_t x = r->xprt;
	if (x) {
		ldms_xprt_get(x);
		ldms_xprt_close(x);
		ldms_release_xprt(x);
	}
}

static struct timeval to;
static struct event *keepalive;
static void timeout_cb(int s, short events, void *arg)
{
	to.tv_sec = 10;
	to.tv_usec = 0;
	evtimer_add(keepalive, &to);
}

int get_state_interval()
{
	char *thr = getenv("LDMS_UGNI_STATE_INTERVAL");
	if (!thr) {
<<<<<<< HEAD
		state_interval.tv_sec = 0;
		state_interval.tv_usec = 0;
		return 0;
	}
=======
		state_interval_us = 0;
		state_offset_us = 0;
		get_state_success = 0;
		return -1;
	}

>>>>>>> 57107312
	char *ptr;
	int tmp = strtol(thr, &ptr, 10);
	if (ptr[0] != '\0') {
		ugni_log(LDMS_LERROR, "Invalid "
<<<<<<< HEAD
			"LDMS_UGNI_STATE_INTERVAL value\n");
		return -1;
	}
	state_interval.tv_sec = (tmp / UGNI_INTERVAL_DEFAULT);
	state_interval.tv_usec = (tmp % UGNI_INTERVAL_DEFAULT);
	if (0 < (state_interval.tv_sec + state_interval.tv_usec))
		is_get_state = 1;
=======
			 "LDMS_UGNI_STATE_INTERVAL value (%s)\n", thr);
		state_interval_us = 0;
		state_offset_us = 0;
		get_state_success = 0;
		return -1;
	}
	if (tmp < 100000) {
		ugni_log(LDMS_LERROR, "Invalid "
			 "LDMS_UGNI_STATE_INTERVAL value (%s). Using 100ms.\n", thr);
		state_interval_us = 100000;
	} else {
		state_interval_us = tmp;
	}

	thr = getenv("LDMS_UGNI_STATE_OFFSET");
	if (!thr) {
		state_offset_us = 0;
		get_state_success = 1;
		return 0;
	}

	tmp = strtol(thr, &ptr, 10);
	if (ptr[0] != '\0') {
		ugni_log(LDMS_LERROR, "Invalid "
			 "LDMS_UGNI_STATE_OFFSET value (%s)\n", thr);
		state_offset_us = 0;
		get_state_success = 0;
		return -1;
	}
	if ( !(state_interval_us >= labs(state_offset_us)*2) ){ /* FIXME: What should this check be ? */
		ugni_log(LDMS_LERROR, "Invalid "
			 "LDMS_UGNI_STATE_OFFSET value (%s). Using 0ms.\n", thr);
		state_offset_us = 0;
	} else {
		state_offset_us = tmp;
	}

	get_state_success = 1;
>>>>>>> 57107312
	return 0;
}

static int once = 0;
static int init_once(ldms_log_fn_t log_fn)
{
	int rc = ENOMEM;
	uint8_t ptag = 0;
	uint32_t cookie = 0;
	char* ptag_str = NULL;
	char* cookie_str = NULL;
	uid_t euid = 0;
	char *errpath = NULL;
	char *rc_setup_errpath = NULL;
	char *rc_init_errpath = NULL;
	FILE *rcsfp = NULL;
	FILE *rcifp = NULL;
	FILE *vfp = NULL;
	char lbuf[256];
	char *s;

	vfp = fopen(verfile, "r");
	s = fgets(lbuf, sizeof(lbuf), vfp);
	fclose (vfp);
	if (strstr(lbuf, "cray_gem") != NULL)
		IS_GEMINI = 1;
	if (strstr(lbuf, "cray_ari") != NULL)
		IS_ARIES = 1;
	vfp = NULL;
	evthread_use_pthreads();
	// pthread_mutex_init(&ugni_list_lock, 0);
	pthread_mutex_init(&desc_list_lock, 0);
	pthread_mutex_init(&ugni_mh_lock, 0);
	io_event_loop = event_base_new();
	if (!io_event_loop)
		return errno;

	keepalive = evtimer_new(io_event_loop, timeout_cb, NULL);
	if (!keepalive)
		goto err_1;

	to.tv_sec = 1;
	to.tv_usec = 0;
	evtimer_add(keepalive, &to);

	rc = pthread_create(&io_thread, NULL, io_thread_proc, 0);
	if (rc)
		goto err_1;

	rc = pthread_create(&cq_thread, NULL, cq_thread_proc, 0);
	if (rc)
		goto err_2;

	if (IS_GEMINI) {
		ptag_str = getenv("LDMS_UGNI_PTAG");
		if (!ptag_str) {
			rc = EINVAL;
			log_fn(LDMS_LERROR, "Missing LDMS_UGNI_PTAG\n");
			goto err_3;
		}
		ptag = atoi(ptag_str);
	}

	cookie_str = getenv("LDMS_UGNI_COOKIE");
	if (!cookie_str) {
		rc = EINVAL;
		log_fn(LDMS_LERROR, "Missing LDMS_UGNI_COOKIE\n");
		goto err_3;
	}
	cookie = strtol(cookie_str, NULL, 0);

	errpath = getenv("LDMSD_ERRPATH");
	if (errpath) {
		rc_setup_errpath = malloc(strlen(errpath) + 10);
		if (!rc_setup_errpath) {
			rc = ENOMEM;
			goto err_3;
		}
		rc = sprintf(rc_setup_errpath, "%s/%s", errpath, "rc_setup");
		if (!rc) {
			rc = EINVAL;
			goto err_3;
		}
		rcsfp = fopen(rc_setup_errpath, "w");
		if (!rcsfp) {
			rc = EPERM;
			goto err_3;
		}

		rc_init_errpath = malloc(strlen(errpath) + 10);
		if (!rc_init_errpath) {
			rc = ENOMEM;
			goto err_3;
		}
		rc = sprintf(rc_init_errpath, "%s/%s", errpath, "rc_init");
		if (!rc) {
			rc = EINVAL;
			goto err_3;
		}
		rcifp = fopen(rc_init_errpath, "w");
		if (!rcifp) {
			rc = EPERM;
			goto err_3;
		}
	}

	rc = 0;
	if (IS_GEMINI) {
		euid = geteuid();
		if ((int) euid == 0){
			rc = ugni_job_setup(&ptag, cookie);
			if (rc != GNI_RC_SUCCESS)
				log_fn(LDMS_LERROR, "ugni_job_setup failed %d\n",rc);
			if (rcsfp) {
				fprintf(rcsfp, "%d\n", rc);
				fflush(rcsfp);
			}
		}
		if (rcsfp)
			fclose(rcsfp);
		rcsfp = NULL;
	}

	if (((int) euid != 0) || rc == GNI_RC_SUCCESS || IS_ARIES ) {
		rc = ugni_dom_init(&ptag, cookie, getpid(), &ugni_gxp);
		if (rc != GNI_RC_SUCCESS) {
			log_fn(LDMS_LERROR, "ugni_dom_init failed %d\n",rc);
		}
		if (rcifp) {
			fprintf(rcifp, "%d\n", rc);
			fflush(rcifp);
		}
	}
	if (rcifp)
		fclose(rcifp);
	rcifp = NULL;

	if (rc)
		goto err_3;

	/* node state */
	node_state = NULL;
<<<<<<< HEAD
	get_state_interval();
=======
	if (get_state_interval() == 0)
		node_state_thread_init();
>>>>>>> 57107312

	atexit(ugni_xprt_cleanup);
	return 0;
 err_3:
	pthread_cancel(cq_thread);
 err_2:
	pthread_cancel(io_thread);
 err_1:
	if (rcsfp)
		fclose(rcsfp);
	if (rcifp)
		fclose(rcifp);
	rcsfp = NULL;
	rcifp = NULL;
	event_base_free(io_event_loop);
	io_event_loop = NULL;
	return rc;
}

struct ldms_xprt *xprt_get(recv_cb_t recv_cb,
			   read_complete_cb_t read_complete_cb,
			   ldms_log_fn_t log_fn)
{
	struct ldms_xprt *x;
	struct ldms_ugni_xprt *gxp;

	if (!ugni_log)
		ugni_log = log_fn;
	if (!once) {
		int rc = init_once(log_fn);
		if (rc) {
			errno = rc;
			goto err_0;
		}
		once = 1;
	}

	x = calloc(1, sizeof (*x));
	if (!x) {
		errno = ENOMEM;
		goto err_0;
	}

	gxp = calloc(1, sizeof(struct ldms_ugni_xprt));
	*gxp = ugni_gxp;
	// LIST_INSERT_HEAD(&ugni_list, gxp, client_link);

	gxp->conn_status = CONN_IDLE;
	gxp->node_id = -1;
	x->max_msg = (1024*1024);
	x->log = log_fn;
	x->connect = ugni_xprt_connect;
	x->listen = ugni_xprt_listen;
	x->destroy = ugni_xprt_destroy;
	x->close = ugni_xprt_close;
	x->send = ugni_xprt_send;
	x->read_meta_start = ugni_read_meta_start;
	x->read_data_start = ugni_read_data_start;
	x->read_complete_cb = read_complete_cb;
	x->recv_cb = recv_cb;
	x->alloc = ugni_rbuf_alloc;
	x->free = ugni_rbuf_free;
	x->private = gxp;
	gxp->xprt = x;
	return x;

 err_0:
	return NULL;
}

static void __attribute__ ((constructor)) ugni_init();
static void ugni_init()
{
}

static void __attribute__ ((destructor)) ugni_fini(void);
static void ugni_fini()
{
	gni_return_t grc;
	struct ugni_mh *mh;
	while (!LIST_EMPTY(&mh_list)) {
		mh = LIST_FIRST(&mh_list);
		LIST_REMOVE(mh, link);
		(void)GNI_MemDeregister(ugni_gxp.dom.nic, &mh->mh);
		free(mh);
	}
}<|MERGE_RESOLUTION|>--- conflicted
+++ resolved
@@ -93,13 +93,6 @@
 static int reg_count;
 
 #define UGNI_INTERVAL_DEFAULT 1000000 /* micro seconds */
-<<<<<<< HEAD
-static struct timeval state_interval;
-static struct event_base *getinfo_base;
-static pthread_t getinfo_thread;
-static int state_ready = 0;
-static int is_get_state = 0;
-=======
 static unsigned long state_interval_us;
 static unsigned long state_offset_us;
 static struct event_base *node_state_base;
@@ -107,7 +100,6 @@
 static int state_ready = 0;
 static int get_state_success = 0;
 static int rca_log_thresh = 1;
->>>>>>> 57107312
 
 LIST_HEAD(mh_list, ugni_mh) mh_list;
 pthread_mutex_t ugni_mh_lock;
@@ -137,9 +129,6 @@
 
 static int *node_state;
 static int rca_get_failed = 0;
-<<<<<<< HEAD
-=======
-
 
 static int calculate_node_state_timeout(unsigned long interval_us,
 			       long offset_us, struct timeval* tv){
@@ -171,19 +160,13 @@
 	  return 0;
 }
 
-
->>>>>>> 57107312
 int get_node_state()
 {
 	int i, node_id;
 	rs_node_array_t nodelist;
 	if (rca_get_sysnodes(&nodelist)) {
 		rca_get_failed++;
-<<<<<<< HEAD
-		if ((rca_get_failed % 100) == 0) {
-=======
 		if ((rca_get_failed % rca_log_thresh) == 0) {
->>>>>>> 57107312
 			ugni_log(LDMS_LERROR, "ugni: rca_get_sysnodes"
 							" failed.\n");
 		}
@@ -240,43 +223,24 @@
 		/* wait for the state to be populated. */
 	}
 
-<<<<<<< HEAD
-	if (node_state[gxp->node_id] != UGNI_NODE_GOOD)
-		return 1; /* not good */
-=======
 	if (gxp->node_id != -1)
 		if (node_state[gxp->node_id] != UGNI_NODE_GOOD)
 			return 1; /* not good */
->>>>>>> 57107312
 
 	return 0; /* good */
 }
 
 void node_state_cb(int fd, short sig, void *arg)
 {
-<<<<<<< HEAD
-	struct event *keepalive = arg;
-	get_node_state();
-	evtimer_add(keepalive, &state_interval);
-=======
 	struct timeval tv;
 	struct event *ns = arg;
 	get_node_state(); /* FIXME: what if this fails? */
 	calculate_node_state_timeout(state_interval_us, state_offset_us, &tv);
 	evtimer_add(ns, &tv);
->>>>>>> 57107312
 }
 
 void *node_state_proc(void *v)
 {
-<<<<<<< HEAD
-	struct event *keepalive;
-	keepalive = evtimer_new(ev_base, node_state_cb, NULL);
-	get_node_state();
-	evtimer_assing(keepalive, getinfo_base, node_state_cb, keepalive);
-	evtimer_add(keepalive, &state_interval);
-	event_base_loop(getinfo_base, 0);
-=======
 	struct timeval tv;
 	struct event *ns;
 
@@ -287,7 +251,6 @@
 	(void)evtimer_add(ns, &tv);
 	event_base_loop(node_state_base, 0);
 	ugni_log(LDMS_LINFO, "Exiting the node state thread\n");
->>>>>>> 57107312
 	return NULL;
 }
 
@@ -298,45 +261,24 @@
 		ugni_log(LDMS_LERROR, "Out of memory\n");
 		errno = ENOMEM;
 		return -1;
-<<<<<<< HEAD
 	}
 	memset(node_state, UGNI_NODE_GOOD, UGNI_MAX_NUM_NODE);
 
 	if (evthread_use_pthreads()) {
 		ugni_log(LDMS_LERROR, "evthread_use_pthreads failed\n");
 		return -1;
-=======
->>>>>>> 57107312
-	}
-	memset(node_state, UGNI_NODE_GOOD, UGNI_MAX_NUM_NODE);
-
-<<<<<<< HEAD
-	getinfo_base = event_base_new();
-	if (!getinfo_base) {
-		ugni_log(LDMS_LERROR, "Failed to init getinfo_base\n");
-=======
-	if (evthread_use_pthreads()) {
-		ugni_log(LDMS_LERROR, "evthread_use_pthreads failed\n");
-		return -1;
 	}
 
 	node_state_base = event_base_new();
 	if (!node_state_base) {
 		ugni_log(LDMS_LERROR, "Failed to init node_state_base\n");
->>>>>>> 57107312
 		return -1;
 	}
 
 	int rc = 0;
-<<<<<<< HEAD
-	rc = pthread_create(&getinfo_thread, NULL, node_state_proc, NULL);
-	if (rc) {
-		event_base_free(getinfo_base);
-=======
 	rc = pthread_create(&node_state_thread, NULL, node_state_proc, NULL);
 	if (rc) {
 		event_base_free(node_state_base);
->>>>>>> 57107312
 		ugni_log(LDMS_LERROR, "%s\n", strerror(rc));
 		return -1;
 	}
@@ -532,16 +474,6 @@
 	if (io_event_loop)
 		event_base_free(io_event_loop);
 
-<<<<<<< HEAD
-	if (getinfo_base)
-		event_base_loopbreak(getinfo_base);
-	if (getinfo_thread) {
-		pthread_cancel(getinfo_thread);
-		pthread_join(getinfo_thread, &dontcare);
-	}
-	if (getinfo_base)
-		event_base_free(getinfo_base);
-=======
 	if (node_state_base)
 		event_base_loopbreak(node_state_base);
 	if (node_state_thread) {
@@ -550,7 +482,6 @@
 	}
 	if (node_state_base)
 		event_base_free(node_state_base);
->>>>>>> 57107312
 
 	if (node_state)
 		free(node_state);
@@ -619,12 +550,7 @@
 	int fdcnt;
 	struct epoll_event event;
 
-<<<<<<< HEAD
-	if (is_get_state) {
-		node_state_thread_init();
-=======
 	if (get_state_success) {
->>>>>>> 57107312
 		if (gxp->node_id == -1)
 			if (get_nodeid(sa, sa_len, gxp))
 				return -1;
@@ -1071,11 +997,7 @@
 static int ugni_xprt_send(struct ldms_xprt *x, void *buf, size_t len)
 {
 	struct ldms_ugni_xprt *r = ugni_from_xprt(x);
-<<<<<<< HEAD
-	if (is_get_state && (check_node_state(r))) {
-=======
 	if (get_state_success && (check_node_state(r))) {
->>>>>>> 57107312
 		x->log(LDMS_LERROR, "node %d is in a bad state.\n",
 						r->node_id);
 		return -1;
@@ -1218,11 +1140,7 @@
 			   uint64_t raddr, gni_mem_handle_t remote_mh,
 			   uint32_t len, void *context)
 {
-<<<<<<< HEAD
-	if (is_get_state && (check_node_state(gxp))) {
-=======
 	if (get_state_success && (check_node_state(gxp))) {
->>>>>>> 57107312
 		ugni_log(LDMS_LERROR, "node %d is in a bad state.\n",
 							gxp->node_id);
 		return -1;
@@ -1309,32 +1227,16 @@
 {
 	char *thr = getenv("LDMS_UGNI_STATE_INTERVAL");
 	if (!thr) {
-<<<<<<< HEAD
-		state_interval.tv_sec = 0;
-		state_interval.tv_usec = 0;
-		return 0;
-	}
-=======
 		state_interval_us = 0;
 		state_offset_us = 0;
 		get_state_success = 0;
 		return -1;
 	}
 
->>>>>>> 57107312
 	char *ptr;
 	int tmp = strtol(thr, &ptr, 10);
 	if (ptr[0] != '\0') {
 		ugni_log(LDMS_LERROR, "Invalid "
-<<<<<<< HEAD
-			"LDMS_UGNI_STATE_INTERVAL value\n");
-		return -1;
-	}
-	state_interval.tv_sec = (tmp / UGNI_INTERVAL_DEFAULT);
-	state_interval.tv_usec = (tmp % UGNI_INTERVAL_DEFAULT);
-	if (0 < (state_interval.tv_sec + state_interval.tv_usec))
-		is_get_state = 1;
-=======
 			 "LDMS_UGNI_STATE_INTERVAL value (%s)\n", thr);
 		state_interval_us = 0;
 		state_offset_us = 0;
@@ -1373,7 +1275,6 @@
 	}
 
 	get_state_success = 1;
->>>>>>> 57107312
 	return 0;
 }
 
@@ -1516,12 +1417,8 @@
 
 	/* node state */
 	node_state = NULL;
-<<<<<<< HEAD
-	get_state_interval();
-=======
 	if (get_state_interval() == 0)
 		node_state_thread_init();
->>>>>>> 57107312
 
 	atexit(ugni_xprt_cleanup);
 	return 0;

/* -*- c-basic-offset: 8 -*-
 * Copyright (c) 2010 Open Grid Computing, Inc. All rights reserved.
 * Copyright (c) 2010 Sandia Corporation. All rights reserved.
 * Under the terms of Contract DE-AC04-94AL85000, there is a non-exclusive
 * license for use of this work by or on behalf of the U.S. Government.
 * Export of this program may require a license from the United States
 * Government.
 *
 * This software is available to you under a choice of one of two
 * licenses.  You may choose to be licensed under the terms of the GNU
 * General Public License (GPL) Version 2, available from the file
 * COPYING in the main directory of this source tree, or the BSD-type
 * license below:
 *
 * Redistribution and use in source and binary forms, with or without
 * modification, are permitted provided that the following conditions
 * are met:
 *
 *      Redistributions of source code must retain the above copyright
 *      notice, this list of conditions and the following disclaimer.
 *
 *      Redistributions in binary form must reproduce the above
 *      copyright notice, this list of conditions and the following
 *      disclaimer in the documentation and/or other materials provided
 *      with the distribution.
 *
 *      Neither the name of Sandia nor the names of any contributors may
 *      be used to endorse or promote products derived from this software
 *      without specific prior written permission.
 *
 *      Neither the name of Open Grid Computing nor the names of any
 *      contributors may be used to endorse or promote products derived
 *      from this software without specific prior written permission.
 *
 *      Modified source versions must be plainly marked as such, and
 *      must not be misrepresented as being the original software.
 *
 *
 * THIS SOFTWARE IS PROVIDED BY THE COPYRIGHT HOLDERS AND CONTRIBUTORS
 * "AS IS" AND ANY EXPRESS OR IMPLIED WARRANTIES, INCLUDING, BUT NOT
 * LIMITED TO, THE IMPLIED WARRANTIES OF MERCHANTABILITY AND FITNESS FOR
 * A PARTICULAR PURPOSE ARE DISCLAIMED. IN NO EVENT SHALL THE COPYRIGHT
 * OWNER OR CONTRIBUTORS BE LIABLE FOR ANY DIRECT, INDIRECT, INCIDENTAL,
 * SPECIAL, EXEMPLARY, OR CONSEQUENTIAL DAMAGES (INCLUDING, BUT NOT
 * LIMITED TO, PROCUREMENT OF SUBSTITUTE GOODS OR SERVICES; LOSS OF USE,
 * DATA, OR PROFITS; OR BUSINESS INTERRUPTION) HOWEVER CAUSED AND ON ANY
 * THEORY OF LIABILITY, WHETHER IN CONTRACT, STRICT LIABILITY, OR TORT
 * (INCLUDING NEGLIGENCE OR OTHERWISE) ARISING IN ANY WAY OUT OF THE USE
 * OF THIS SOFTWARE, EVEN IF ADVISED OF THE POSSIBILITY OF SUCH DAMAGE.
 */

#include <unistd.h>
#include <inttypes.h>
#include <stdarg.h>
#include <getopt.h>
#include <stdlib.h>
#include <sys/errno.h>
#include <stdio.h>
#include <stdlib.h>
#include <string.h>
#include <sys/queue.h>
#include <sys/types.h>
#include <sys/fcntl.h>
#include <sys/mman.h>
#include <pthread.h>
#include <netinet/in.h>
#include <signal.h>
#include <sys/un.h>
#include <ctype.h>
#include <netdb.h>
#include <dlfcn.h>
#include <assert.h>
#include <libgen.h>
#include <event2/thread.h>
#include <coll/str_map.h>
#include "event.h"
#include "ldms.h"
#include "ldmsd.h"
#include "ldms_xprt.h"
#include "config.h"

#ifdef ENABLE_YAML
#include <yaml.h>
#endif

#if USE_TF
#if USE_RTC
#define LOGRTC
#endif
#if (defined(__linux) && USE_TID)
#define TF() default_log(LDMS_LINFO, "Thd%lu:%s:%lu:%s\n", (unsigned long)pthread_self, __FUNCTION__, __LINE__,__FILE__)
#else
#define TF() default_log(LDMS_LINFO, "%s:%d\n", __FUNCTION__, __LINE__)
#endif /* linux */
#else
#define TF()
#endif /* 1 or 0 disable tf */
/**
 * \brief Convenient error report and exit macro.
 * \param fmt The format (as in printf format).
 * \param args The arguments of fmt (same as printf).
 */
#define LDMSD_ERROR_EXIT(fmt, args...) \
	{ \
		fprintf(stderr, fmt "\n", ##args); \
		exit(-1); \
	}

BIG_DSTRING_TYPE(LDMS_MSG_MAX);

/**
 * \brief Convenient assert macro for LDMS.
 * \param X The assert expression.
 */
#define LDMS_ASSERT(X) \
	if (!(X)) { \
		fprintf(stderr, "Assert %s failed at %s:%d(%s)\n", \
		#X, __FILE__, __LINE__, __func__); \
		exit(-1); \
	}

#define LDMSD_SETFILE "/proc/sys/kldms/set_list"
#define LDMSD_LOGFILE "/var/log/ldmsd.log"
#define FMT "Z:H:i:l:S:s:x:T:M:t:P:I:m:FkNC:f:D:q:V"
#define LDMSD_MEM_SIZE_DEFAULT 512 * 1024
/* YAML needs instance number to differentiate configuration for an instnace
 * from other instances' configuration in the same configuration file
 */
int instance_number = 1;

/* max cmd built with yaml */
#define CMD_MAX 1024

/* max standby aggregators */
#define STANDBY_MAX 64

/* min aggregator count for standby */
#define STANDBY_MIN 1

/* range check [STANDBY_MIN , x, STANDBY_MAX] */
#define valid_standby_no(x) ( (x) >= STANDBY_MIN && (x) <= STANDBY_MAX)

/* another magic number for limiting plugins using ldms_log */
#define LOG_MSG_MAX 4096

/* size limit for metadata and data sections */
#define DATA_MSG_MAX 2048

/* mmap blocks of metadata and data with this size */
#define DATA_MSG_MMAP_SIZE 4*DATA_MSG_MAX

/* size of hex dump under certain errors */
#define HEX_DUMP_LINES (2*DATA_MSG_MAX)/16

char flush_N = 2; /**< The number of flush threads */
char myhostname[HOST_NAME_MAX+1];
char ldmstype[20];
int foreground;
int bind_succeeded;
pthread_t ctrl_thread = (pthread_t)-1;
pthread_t event_thread = (pthread_t)-1;
pthread_t relay_thread = (pthread_t)-1;
char *test_set_name;
int test_set_count=1;
int test_metric_count=1;
int notify=0;
int muxr_s = -1;
char *logfile;
char *sockname = NULL;
size_t max_mem_size = LDMSD_MEM_SIZE_DEFAULT;
unsigned long saggs_mask = 0;
ldms_t ldms;
FILE *log_fp;
struct attr_value_list *av_list;
struct attr_value_list *kw_list;

struct str_map *hset_map;

/* dirty_threshold defined in ldmsd_store.c */
extern int dirty_threshold;
extern size_t calculate_total_dirty_threshold(size_t mem_total,
					      size_t dirty_ratio);

void host_conn_reschedule(struct hostspec *hs);
/**
 * Some statistics for ldmsd.
 */
struct ldmsd_stat {
	size_t curr_busy_count; /* current busy count */
	size_t total_busy_count; /* total busy count */
} ldmsd_stat;

/* YAML configuration needs these variables to be global */
int do_kernel = 0;
char *setfile = NULL;
char *listen_arg = NULL;

#ifdef ENABLE_YAML
yaml_parser_t yaml_parser;
#endif

pthread_mutex_t host_list_lock = PTHREAD_MUTEX_INITIALIZER;
LIST_HEAD(host_list_s, hostspec) host_list;
LIST_HEAD(ldmsd_store_policy_list, ldmsd_store_policy) sp_list;
pthread_mutex_t sp_list_lock = PTHREAD_MUTEX_INITIALIZER;
TAILQ_HEAD(conn_s, hostspec) conn_list;
pthread_mutex_t conn_list_lock = PTHREAD_MUTEX_INITIALIZER;
pthread_cond_t conn_list_cv = PTHREAD_COND_INITIALIZER;

int passive = 0;

/* by default ldmsd should not be 'ERROR' */
int log_level = LDMS_LERROR;
void ldms_log(int level, const char *fmt, ...)
{
	static pthread_mutex_t mutex = PTHREAD_MUTEX_INITIALIZER;
	/* Don't say a word when the level is below the threshold */
	if (level < log_level)
		return;
	va_list ap;
	pthread_mutex_lock(&mutex);
#ifdef LOGRTC
	struct timespec ts;
	if (clock_gettime(CLOCK_REALTIME,&ts) != 0) {
		ts.tv_sec= 0;
		ts.tv_nsec=0;
	}
	fprintf(log_fp,"%lu:%9lu: ",ts.tv_sec, ts.tv_nsec);
#else
	time_t t;
	struct tm *tm;
	char dtsz[200];
	t = time(NULL);
	tm = localtime(&t);
	if (strftime(dtsz, sizeof(dtsz), "%a %b %d %H:%M:%S %Y", tm))
		fprintf(log_fp, "%s: ", dtsz);
#endif
	va_start(ap, fmt);
	vfprintf(log_fp, fmt, ap);
	fflush(log_fp);
	pthread_mutex_unlock(&mutex);
}

void cleanup(int x)
{
	ldms_log(LDMS_LCRITICAL, "LDMS Daemon exiting...status %d\n", x);
	if (ctrl_thread != (pthread_t)-1) {
		void *dontcare;
		pthread_cancel(ctrl_thread);
		pthread_join(ctrl_thread, &dontcare);
	}

	if (muxr_s >= 0)
		close(muxr_s);
	if (sockname && bind_succeeded)
		unlink(sockname);
	if (ldms)
		ldms_release_xprt(ldms);

	exit(x);
}

void cleanup_sa(int signal, siginfo_t *info, void *arg)
{
	printf("signo : %d\n", info->si_signo);
	printf("si_pid: %d\n", info->si_pid);
	cleanup(100);
}

void usage(char *argv[])
{
	printf("%s: [%s]\n", argv[0], FMT);
	printf("    -C config_file    The path to the configuration file. \n");
	printf("    -D num         The dirty threshold.\n");
	printf("    -F             Foreground mode, don't daemonize the program [false].\n");
	printf("    -f count       The number of flush threads.\n");
	printf("    -I instance    The instance number\n");
#ifdef DEBUG
	printf("    -i             Test metric set sample interval.\n");
	printf("    -k             Publish kernel metrics.\n");
#endif /* DEBUG */
	printf("    -l log_file    The path to the log file for status messages.\n"
	       "                   [" LDMSD_LOGFILE "]\n");
	printf("    -m memory size   Maximum size of pre-allocated memory for metric sets.\n"
	       "                     The given size must be less than 1 petabytes.\n"
	       "                     For example, 20M or 20mb are 20 megabytes.\n");
#ifdef DEBUG
	printf("    -N             Notify registered monitors of the test metric sets\n");
#endif /* DEBUG */
	printf("    -P thr_count   Count of event threads to start.\n");
	printf("    -q log_level   The log_level can be one of DEBUG, INFO, ERROR, CRITICAL\n"
	       "		   or QUIET. The default level is ERROR. QUIET produces no output.\n");
	printf("    -S sockname    Specifies the unix domain socket name to\n"
	       "                   use for ldmsctl access.\n");
#ifdef DEBUG
	printf("    -s setfile     Text file containing kernel metric sets to publish.\n"
	       "                   [" LDMSD_SETFILE "]\n");
	printf("    -T set_name    Test set prefix.\n");
	printf("    -t set_count   Create set_count instances of set_name.\n");
#endif /* DEBUG */
	printf("    -V version     Prints the version.\n");
	printf("    -x xprt:port   Specifies the transport type to listen on. May be specified\n"
	       "                   more than once for multiple transports. The transport string\n"
	       "                   is one of 'rdma', or 'sock'. A transport specific port number\n"
	       "                   is optionally specified following a ':', e.g. rdma:50000.\n");
	printf("    -Z conn_count  Count of connection threads to start.\n");
	cleanup(1);
}

int conn_thread_count = 1;
pthread_t *conn_thread;		/* connector threads */
int ev_thread_count = 1;
struct event_base **ev_base;	/* event bases */
pthread_t *ev_thread;		/* sampler threads */
int *ev_count;			/* number of hosts/samplers assigned to each thread */

int find_least_busy_thread()
{
	int i;
	int idx = 0;
	int count = ev_count[0];
	for (i = 1; i < ev_thread_count; i++) {
		if (ev_count[i] < count) {
			idx = i;
			count = ev_count[i];
		}
	}
	return idx;
}

struct event_base *get_ev_base(int idx)
{
	ev_count[idx] = ev_count[idx] + 1;
	return ev_base[idx];
}

void release_ev_base(int idx)
{
	ev_count[idx] = ev_count[idx] - 1;
}

pthread_t get_thread(int idx)
{
	return ev_thread[idx];
}

/*
 * This function opens the device file specified by 'devname' and
 * mmaps the metric set 'set_no'.
 */
int map_fd;
ldms_set_t map_set;
int publish_kernel(const char *setfile)
{
	TF();
	int rc;
	int i, j;
	void *meta_addr;
	void *data_addr;
	int set_no;
	int set_size;
	struct ldms_set_hdr *sh;
	unsigned char *p;
	char set_name[80];
	FILE *fp;

	fp = fopen(setfile, "r");
	if (!fp) {
		ldms_log(LDMS_LERROR, "The specified kernel metric set file '%s' could not be opened.\n",
			 setfile);
		return 0;
	}

	map_fd = open("/dev/kldms0", O_RDWR);
	if (map_fd < 0) {
		ldms_log(LDMS_LERROR, "Error %d opening the KLDMS device file '/dev/kldms0'\n", map_fd);
		return map_fd;
	}

	while (3 == fscanf(fp, "%d %d %s", &set_no, &set_size, set_name)) {
		int id = set_no << 13;
		ldms_log(LDMS_LINFO, "Mapping set %d name %s\n", set_no, set_name);
		meta_addr = mmap((void *)0, DATA_MSG_MMAP_SIZE, PROT_READ|PROT_WRITE, MAP_SHARED, map_fd, id);
		if (meta_addr == MAP_FAILED)
			return -ENOMEM;
		sh = meta_addr;
		if (set_name[0] == '/')
			sprintf(sh->name, "%s%s", myhostname, set_name);
		else
			sprintf(sh->name, "%s/%s", myhostname, set_name);
		data_addr = mmap((void *)0, DATA_MSG_MMAP_SIZE, PROT_READ|PROT_WRITE,
				 MAP_SHARED, map_fd,
				 id | LDMS_SET_ID_DATA);
		if (data_addr == MAP_FAILED) {
			munmap(meta_addr, DATA_MSG_MMAP_SIZE);
			return -ENOMEM;
		}
		rc = ldms_mmap_set(meta_addr, data_addr, &map_set);
		if (rc) {
			ldms_log(LDMS_LERROR, "Error encountered mmaping the set '%s', rc %d\n",
				 set_name, rc);
			return rc;
		}
		sh = meta_addr;
		p = meta_addr;
		ldms_log(LDMS_LINFO, "addr: %p\n", meta_addr);
		/* dump first 4k of metadata */
		for (i = 0; i < HEX_DUMP_LINES; i = i + j) {
			for (j = 0; j < 16; j++)
				ldms_log(LDMS_LINFO, "%02x ", p[i+j]);
			ldms_log(LDMS_LINFO, "\n");
			for (j = 0; j < 16; j++) {
				if (isalnum(p[i+j]))
					ldms_log(LDMS_LINFO, "%2c ", p[i+j]);
				else
					ldms_log(LDMS_LINFO, "%2s ", ".");
			}
			ldms_log(LDMS_LINFO, "\n");
		}
		ldms_log(LDMS_LINFO, "name: '%s'\n", sh->name);
		ldms_log(LDMS_LINFO, "size: %d\n", sh->meta_size);
	}
	return 0;
}


char *skip_space(char *s)
{
	while (*s != '\0' && isspace(*s)) s++;
	if (*s == '\0')
		return NULL;
	return s;
}

#define FMT_INT64_LEN 32
static big_dstring_t replybuf;
static int init_replybuf=0;
/* space for single decimal formatted int32 or int64 */
/* chk_replybuf should appear at the beginning of any function
that uses replybuf to ensure proper initialization. */
#define chk_replybuf() \
for (; init_replybuf <1; init_replybuf++) bdstr_init(&replybuf)
/* start a reply string with a formatted integer variable */
<<<<<<< HEAD
#define bdstr_reply(ec) bdstr_set_int(&replybuf,ec)
=======
#define bdstr_reply(ec) sprintf(intbuf,"%d",ec); bdstr_set(&replybuf,intbuf)
#define bdstr_reply_ok() bdstr_set(&replybuf,"0")
>>>>>>> e2d7e845
/* append any size string to replybuf */
#define cat(x) bdstrcat(&replybuf,x,DSTRING_ALL)
/* grab pointer out of dstring for reading/sending */
#define bdstr (char*)bdstrval(&replybuf)
/* get size of current string. O(1): A lookup, not strlen call */
#define bdlen bdstrlen(&replybuf)
/* convert macro constants to c string constants by applying cstr */
#define cstr(s) mstr(s)
#define mstr(s) #s

int send_reply(int sock, struct sockaddr *sa, ssize_t sa_len,
	       char *msg, ssize_t msg_len)
{
	TF();
	struct msghdr reply;
	struct iovec iov;

	reply.msg_name = sa;
	reply.msg_namelen = sa_len;
	iov.iov_base = msg;
	iov.iov_len = msg_len;
	reply.msg_iov = &iov;
	reply.msg_iovlen = 1;
	reply.msg_control = NULL;
	reply.msg_controllen = 0;
	reply.msg_flags = 0;
	sendmsg(sock, &reply, 0);
	return 0;
}

struct plugin {
	void *handle;
	char *name;
	char *libpath;
	unsigned long sample_interval_us;
	long sample_offset_us;
	int synchronous;
	int thread_id;
	int ref_count;
	union {
		struct ldmsd_plugin *plugin;
		struct ldmsd_sampler *sampler;
		struct ldmsd_store *store;
	};
	struct timeval timeout;
	struct event *event;
	pthread_mutex_t lock;
	LIST_ENTRY(plugin) entry;
};
LIST_HEAD(plugin_list, plugin) plugin_list;

struct plugin *get_plugin(char *name)
{
	TF();
	struct plugin *p;
	LIST_FOREACH(p, &plugin_list, entry) {
		if (0 == strcmp(p->name, name))
			return p;
	}
	return NULL;
}

static char msg_buf[LOG_MSG_MAX];
static void msg_logger(int level, const char *fmt, ...)
{
	va_list ap;
	va_start(ap, fmt);
	vsnprintf(msg_buf, sizeof(msg_buf), fmt, ap);
	ldms_log(level, msg_buf);
/* This function doesn't make sense unless we want to
peek at what went through while in the debugger and
as a bad side effect lose the tail of long messages.
Should just do pget(ldms_log) and skip this thing.
*/
}

static int calculate_timeout(int thread_id, unsigned long interval_us,
			     long offset_us, struct timeval* tv){

	struct timeval new_tv;
	long int adj_interval;
	long int epoch_us;

	if (thread_id < 0){
		/* get real time of day */
		gettimeofday(&new_tv, NULL);
	} else {
		/* NOTE: this uses libevent's cached time for the callback.
		      By the time we add the event we will be at least off by
			 the amount of time it takes to do the sample call. We
			 deem this accepable. */
		event_base_gettimeofday_cached(get_ev_base(thread_id), &new_tv);
	}

	epoch_us = (1000000 * (long int)new_tv.tv_sec) +
		(long int)new_tv.tv_usec;
	adj_interval = interval_us - (epoch_us % interval_us) + offset_us;
	/* Could happen initially, and later depending on when the event
	   actually occurs. However the max negative this can be, based on
	   the restrictions put in is (-0.5*interval+ 1us). Skip this next
	   point and go on to the next one */
	if (adj_interval <= 0)
		adj_interval += interval_us; /* Guaranteed to be positive */

	tv->tv_sec = adj_interval/1000000;
	tv->tv_usec = adj_interval % 1000000;
	return 0;
}

static char library_name[PATH_MAX];
struct plugin *new_plugin(char *plugin_name, char *err_str)
{
	TF();
	struct ldmsd_plugin *lpi;
	struct plugin *pi = NULL;
	char *path = getenv("LDMSD_PLUGIN_LIBPATH");
	if (!path)
		path = LDMSD_PLUGIN_LIBPATH_DEFAULT;

	sprintf(library_name, "%s/lib%s.so", path, plugin_name);
	void *d = dlopen(library_name, RTLD_NOW);
	if (!d) {
		sprintf(err_str, "dlerror %s", dlerror());
		goto err;
	}
	ldmsd_plugin_get_f pget = dlsym(d, "get_plugin");
	if (!pget) {
		sprintf(err_str,
			"The library is missing the get_plugin() function.");
		goto err;
	}
	lpi = pget(msg_logger);
	if (!lpi) {
		sprintf(err_str, "The plugin could not be loaded.");
		goto err;
	}
	pi = calloc(1, sizeof *pi);
	if (!pi)
		goto enomem;
	pthread_mutex_init(&pi->lock, NULL);
	pi->thread_id = -1;
	pi->handle = d;
	pi->name = strdup(plugin_name);
	if (!pi->name)
		goto enomem;
	pi->libpath = strdup(library_name);
	if (!pi->libpath)
		goto enomem;
	pi->plugin = lpi;
	pi->sample_interval_us = 1000000;
	pi->sample_offset_us = 0;
	pi->synchronous = 0;
	LIST_INSERT_HEAD(&plugin_list, pi, entry);
	return pi;
 enomem:
	sprintf(err_str, "No memory");
 err:
	if (pi) {
		if (pi->name)
			free(pi->name);
		if (pi->libpath)
			free(pi->libpath);
		free(pi);
	}
	return NULL;
}

void destroy_plugin(struct plugin *p)
{
	TF();
	free(p->libpath);
	free(p->name);
	LIST_REMOVE(p, entry);
	dlclose(p->handle);
	free(p);
}

/* NOTE: The implementation of this function is in ldmsd_store.c as all of the
 * flush_thread information are in ldmsd_store.c. */
extern void process_info_flush_thread(void);

/**
 * Return information about the state of the daemon
 */
int process_info(int fd,
		 struct sockaddr *sa, ssize_t sa_len,
		 char *command)
{
	static const char* set_state[] = {
		"CONFIGURED",
		"LOOKUP",
		"BUSY",
		"READY"
	};
	TF();
	int i;
	struct hostspec *hs;
	int verbose = 0;
	char *vb = av_value(av_list, "verbose");
	chk_replybuf();
	if (vb && (strcasecmp(vb, "true") == 0 ||
			strcasecmp(vb, "t") == 0))
		verbose = 1;

	ldms_log(LDMS_LALWAYS,"Event Thread Info:\n");
	ldms_log(LDMS_LALWAYS,"%-16s %s\n", "----------------", "------------");
	ldms_log(LDMS_LALWAYS,"%-16s %s\n", "Thread", "Task Count");
	ldms_log(LDMS_LALWAYS,"%-16s %s\n", "----------------", "------------");
	for (i = 0; i < ev_thread_count; i++) {
		ldms_log(LDMS_LALWAYS,"%-16p %d\n",
			 (void *)ev_thread[i], ev_count[i]);
	}
	/* For flush_thread information */
	process_info_flush_thread();

	ldms_log(LDMS_LALWAYS,"Host List Info:\n");
	ldms_log(LDMS_LALWAYS,"%-12s %-12s %-12s %-12s\n",
		 "------------", "------------", "------------",
		 "------------");
	ldms_log(LDMS_LALWAYS,"%-12s %-12s %-12s %-12s\n",
			"Hostname", "Transport", "Set", "Stat");
	ldms_log(LDMS_LALWAYS,"%-12s %-12s %-12s %-12s\n",
		 "------------", "------------", "------------",
		 "------------");


	pthread_mutex_lock(&host_list_lock);
	uint64_t total_curr_busy = 0;
	uint64_t grand_total_busy = 0;
	LIST_FOREACH(hs, &host_list, link) {
		struct hostset *hset;
		ldms_log(LDMS_LALWAYS,"%p %2d %-12s %-12s", hs, (hs->x?ldms_xprt_connected(hs->x):0),
			hs->hostname, hs->xprt_name);
		if (verbose)
			ldms_log(LDMS_LALWAYS,"%-12s\n", (hs->conn_state?"CONNECTED":"NOT CONNECTED"));
		else
			ldms_log(LDMS_LALWAYS,"\n");
		ldms_log(LDMS_LALWAYS,"%-12s %-12s\n", hs->hostname, hs->xprt_name);
		LIST_FOREACH(hset, &hs->set_list, entry) {
			ldms_log(LDMS_LALWAYS,"%-12s %-12s %-12s\n",
				 "", "", hset->name);
			if (verbose) {
				const char *state;
				ldms_log(LDMS_LALWAYS,"%-12s %-12s %-12s %.12s %-12Lu\n",
						"", "", "", "curr_busy_count",
						hset->curr_busy_count);
				ldms_log(LDMS_LALWAYS,"%-12s %-12s %-12s %.12s %-12Lu\n",
						"", "", "", "total_busy_count",
						hset->total_busy_count);
				if (hset->state >= 0 &&
				    hset->state < sizeof(set_state)/sizeof(set_state[0]))
					state = set_state[hset->state];
				else
					state = "INVALID";
				ldms_log(LDMS_LALWAYS,"%-12s %-12s %-12s %-12s\n",
					 "", "", "", state);
			}
			total_curr_busy += hset->curr_busy_count;
			grand_total_busy += hset->total_busy_count;
		}
	}
	ldms_log(LDMS_LALWAYS,"%-12s %-12s %-12s %-12s\n",
		 "------------", "------------", "------------",
		 "------------");
	ldms_log(LDMS_LALWAYS,"Total Current Busy Count: %Lu\n", total_curr_busy);
	ldms_log(LDMS_LALWAYS,"Grand Total Busy Count: %Lu\n", grand_total_busy);
	pthread_mutex_unlock(&host_list_lock);
	bdstr_reply_ok();
	cat("see log file for output (not yet sent here, too)");
	send_reply(fd, sa, sa_len, bdstr, bdlen+1);
	return 0;
}

/*
 * Load a plugin
 */
int process_load_plugin(int fd,
			struct sockaddr *sa, ssize_t sa_len,
			char *command)
{
	TF();
	char *plugin_name;
	char err_str[128];
	char reply[128];
	int rc = 0;

	err_str[0] = '\0';

	plugin_name = av_value(av_list, "name");
	if (!plugin_name) {
		sprintf(err_str, "The plugin name was not specified\n");
		rc = EINVAL;
		goto out;
	}
	struct plugin *pi = get_plugin(plugin_name);
	if (pi) {
		sprintf(err_str, "Plugin already loaded");
		rc = EEXIST;
		goto out;
	}
	pi = new_plugin(plugin_name, err_str);
 out:
	sprintf(reply, "%d%s", -rc, err_str);
	send_reply(fd, sa, sa_len, reply, strlen(reply)+1);
	return 0;
}

/*
 * Destroy and unload the plugin
 */
int process_term_plugin(int fd,
			struct sockaddr *sa, ssize_t sa_len,
			char *command)
{
	TF();
	char *plugin_name;
	char *err_str = "";
	int rc = 0;
	struct plugin *pi;

	plugin_name = av_value(av_list, "name");
	if (!plugin_name) {
		err_str = "The plugin name must be specified.";
		rc = EINVAL;
		goto out;
	}
	pi = get_plugin(plugin_name);
	if (!pi) {
		rc = ENOENT;
		err_str = "Plugin not found.";
		goto out;
	}
	pthread_mutex_lock(&pi->lock);
	if (pi->ref_count) {
		err_str = "The specified plugin has active users "
			"and cannot be terminated.\n";
		goto out;
	}
	pi->plugin->term();
	pthread_mutex_unlock(&pi->lock);
	destroy_plugin(pi);
	rc = 0;
 out:
	chk_replybuf();
	bdstr_reply(rc);
	cat(err_str);
	send_reply(fd, sa, sa_len, bdstr, bdlen+1);
	return 0;
}

/*
 * Configure a plugin
 */
int process_config_plugin(int fd,
			  struct sockaddr *sa, ssize_t sa_len,
			  char *command)
{
	TF();
	char *plugin_name;
	char *err_str = "";
	int rc = 0;
	struct plugin *pi;

	plugin_name = av_value(av_list, "name");
	if (!plugin_name) {
		err_str = "The plugin name must be specified.";
		rc = EINVAL;
		goto out;
	}
	pi = get_plugin(plugin_name);
	if (!pi) {
		rc = ENOENT;
		err_str = "The plugin was not found.";
		goto out;
	}
	pthread_mutex_lock(&pi->lock);
	rc = pi->plugin->config(kw_list, av_list);
	if (rc)
		err_str = "Plugin configuration error.";
	pthread_mutex_unlock(&pi->lock);
 out:
	chk_replybuf();
	bdstr_reply(rc);
	cat( err_str);
	send_reply(fd, sa, sa_len, bdstr, bdlen+1);
	return 0;
}

void plugin_sampler_cb(int fd, short sig, void *arg)
{

	struct plugin *pi = arg;
	pthread_mutex_lock(&pi->lock);
	assert(pi->plugin->type == LDMSD_PLUGIN_SAMPLER);
	if (pi->synchronous){
		calculate_timeout(pi->thread_id, pi->sample_interval_us,
				  pi->sample_offset_us, &pi->timeout);
	}
	pi->sampler->sample();
	(void)evtimer_add(pi->event, &pi->timeout);
	pthread_mutex_unlock(&pi->lock);
}

/*
 * Start the sampler
 */
int process_start_sampler(int fd,
			 struct sockaddr *sa, ssize_t sa_len,
			 char *command)
{
	TF();
	char *attr;
	char *err_str = "";
	int rc = 0;
	unsigned long sample_interval;
	long sample_offset = 0;
	int synchronous = 0;
	struct plugin *pi;

	attr = av_value(av_list, "name");
	if (!attr) {
		err_str = "Invalid request syntax";
		rc = EINVAL;
		goto out_nolock;
	}
	pi = get_plugin(attr);
	if (!pi) {
		rc = ENOENT;
		err_str = "Sampler not found.";
		goto out_nolock;
	}
	pthread_mutex_lock(&pi->lock);
	if (pi->plugin->type != LDMSD_PLUGIN_SAMPLER) {
		rc = EINVAL;
		err_str = "The specified plugin is not a sampler.";
		goto out;
	}
	if (pi->thread_id >= 0) {
		rc = EBUSY;
		err_str = "Sampler is already running.";
		goto out;
	}
	attr = av_value(av_list, "interval");
	if (!attr) {
		rc = EINVAL;
		err_str = "The sample interval must be specified.";
		goto out;
	}
	sample_interval = strtoul(attr, NULL, 0);

	attr = av_value(av_list, "offset");
	if (attr) {
		sample_offset = strtol(attr, NULL, 0);
		if ( !((sample_interval >= 10) &&
		       (sample_interval >= labs(sample_offset)*2)) ){
			err_str = "Sampler parameters interval and offset are incompatible.";
			goto out;
		}
		synchronous = 1;
	}

	pi->sample_interval_us = sample_interval;
	pi->sample_offset_us = sample_offset;
	pi->synchronous = synchronous;

	pi->ref_count++;

	pi->thread_id = find_least_busy_thread();
	pi->event = evtimer_new(get_ev_base(pi->thread_id), plugin_sampler_cb, pi);
	if (pi->synchronous){
		calculate_timeout(-1, pi->sample_interval_us,
				  pi->sample_offset_us, &pi->timeout);
	} else {
		pi->timeout.tv_sec = sample_interval / 1000000;
		pi->timeout.tv_usec = sample_interval % 1000000;
	}
	rc = evtimer_add(pi->event, &pi->timeout);
 out:
	pthread_mutex_unlock(&pi->lock);
 out_nolock:
	chk_replybuf();
	bdstr_reply(rc);
	cat(err_str);
	send_reply(fd, sa, sa_len, bdstr, bdlen+1);
	return 0;
}

/*
 * Stop the sampler
 */
int process_stop_sampler(int fd,
			 struct sockaddr *sa, ssize_t sa_len,
			 char *command)
{
	TF();
	char *plugin_name;
	char *err_str = "";
	int rc = 0;
	struct plugin *pi;

	plugin_name = av_value(av_list, "name");
	if (!plugin_name) {
		err_str = "The plugin name must be specified.";
		rc = EINVAL;
		goto out_nolock;
	}
	pi = get_plugin(plugin_name);
	if (!pi) {
		rc = ENOENT;
		err_str = "Sampler not found.";
		goto out_nolock;
	}
	pthread_mutex_lock(&pi->lock);
	/* Ensure this is a sampler */
	if (pi->plugin->type != LDMSD_PLUGIN_SAMPLER) {
		rc = EINVAL;
		err_str = "The specified plugin is not a sampler.";
		goto out;
	}
	if (pi->event) {
		evtimer_del(pi->event);
		event_free(pi->event);
		pi->event = NULL;
		release_ev_base(pi->thread_id);
		pi->thread_id = -1;
		pi->ref_count--;
	} else
		err_str = "The sampler is not running.";
 out:
	pthread_mutex_unlock(&pi->lock);
 out_nolock:
	chk_replybuf();
	bdstr_reply(rc);
	cat(err_str);
	send_reply(fd, sa, sa_len, bdstr, bdlen+1);
	return 0;
}

int process_ls_plugins(int fd,
		       struct sockaddr *sa, ssize_t sa_len,
		       char *command)
{
	TF();
	struct plugin *p;
	chk_replybuf();
	bdstr_reply_ok();

	LIST_FOREACH(p, &plugin_list, entry) {
		cat( p->name);
		cat( "\n");
		if (p->plugin->usage)
			cat(p->plugin->usage());
	}
	send_reply(fd, sa, sa_len, bdstr, bdlen+1);
	return 0;
}

int resolve(const char *hostname, struct sockaddr_in *sin)
{
	struct hostent *h;

	h = gethostbyname(hostname);
	if (!h) {
		printf("Error resolving hostname '%s'\n", hostname);
		return -1;
	}

	if (h->h_addrtype != AF_INET) {
		printf("Hostname '%s' resolved to an unsupported address family\n",
		       hostname);
		return -1;
	}

	memset(sin, 0, sizeof *sin);
	sin->sin_addr.s_addr = *(unsigned int *)(h->h_addr_list[0]);
	sin->sin_family = h->h_addrtype;
	return 0;
}

#define LDMSD_DEFAULT_GATHER_INTERVAL 1000000

int str_to_host_type(char *type)
{
	if (0 == strcmp(type, "active"))
		return ACTIVE;
	if (0 == strcmp(type, "passive"))
		return PASSIVE;
	if (0 == strcmp(type, "bridging"))
		return BRIDGING;
	return -1;
}

void do_host(struct hostspec *hs);
void host_sampler_cb(int fd, short sig, void *arg)
{
	TF();
	struct hostspec *hs = arg;

	do_host(hs);

}

struct hostset *hset_new();
int process_add_host(int fd,
		     struct sockaddr *sa, ssize_t sa_len,
		     char *command)
{
	TF();
	int rc;
	struct sockaddr_in sin;
	struct hostspec *hs;
	char *attr;
	char *type;
	char *host;
	char *xprt;
	char *sets;
	int host_type;
	int rnd_offset;
	unsigned long interval = LDMSD_DEFAULT_GATHER_INTERVAL;
	unsigned long standby_no = 0;
	long offset = 0;
	int synchronous = 0;
	long port_no = LDMS_DEFAULT_PORT;
	char intbuf[FMT_INT64_LEN];

	char *saveptr = NULL;

	chk_replybuf();

	/* Handle all the EINVAL cases first */
	attr = "type";
	type = av_value(av_list, attr);
	if (!type)
		goto einval;
	host_type = str_to_host_type(type);
	if (host_type < 0) {
		bdstr_reply(-EINVAL);
		cat(type);
		cat("' is an invalid host type.\n");
		send_reply(fd, sa, sa_len, bdstr, bdlen+1);
		return EINVAL;
	}
	attr = "host";
	host = av_value(av_list, attr);
	if (!host) {
	einval:
		bdstr_reply(-EINVAL);
		cat(" The ");
		cat(attr);
		cat(" attribute must be specified\n");
		send_reply(fd, sa, sa_len, bdstr, bdlen+1);
		return EINVAL;
	}

	/*
	 * If the connection type is either active or passive,
	 * need a set list to create hostsets.
	 */
	attr = "sets";
	sets = av_value(av_list, attr);
	if (host_type != BRIDGING) {
		if (!sets)
			goto einval;
	} else {
		if (sets) {
			bdstr_reply(-EPERM);
			cat(" Aborted!. Use type=ACTIVE to collect the sets.");
			send_reply(fd, sa, sa_len, bdstr,
				 bdlen + 1);
			return EPERM;
		}
	}

	hs = calloc(1, sizeof(*hs));
	if (!hs)
		goto enomem;
	hs->hostname = strdup(host);
	if (!hs->hostname)
		goto enomem;

	rc = resolve(hs->hostname, &sin);
	if (rc) {
		bdstr_reply(-rc);
		cat(" The host '");
		cat(hs->hostname);
		cat("' could not be resolved due to error ");
		sprintf(intbuf, "%d", rc);
		cat(intbuf);
		cat(".\n");
		send_reply(fd, sa, sa_len, bdstr, bdlen+1);
		rc = EINVAL;
		goto err;
	}

	attr = av_value(av_list, "interval");
	if (attr)
		interval = strtoul(attr, NULL, 0);

	attr = av_value(av_list, "offset");
	if (attr) {
		offset = strtol(attr, NULL, 0);
		if ( !((interval >= 10) && (interval >= labs(offset)*2)) ){
			cat("Parameters interval and offset are incompatible.");
			send_reply(fd, sa, sa_len, bdstr, bdlen+1);
			rc = EINVAL;
			goto err;
		}
		synchronous = 1;
	}

	attr = av_value(av_list, "standby");
	if (attr) {
		standby_no = strtoul(attr, NULL, 0);
		if ( valid_standby_no(standby_no) )
			standby_no |= 1 << (standby_no - 1);
		else if ( ! valid_standby_no(standby_no)) {
			bdstr_reply(-EINVAL);
			cat("Parameter for standby needs to be between ");
			cat(cstr(STANDBY_MIN));
			cat(" and ");
			cat(cstr(STANDBY_MAX));
			cat(" inclusive.");
			send_reply(fd, sa, sa_len, bdstr, bdlen+1);
			rc = EINVAL;
			goto err;
		}
	}
	attr = av_value(av_list, "port");
	if (attr)
		port_no = strtol(attr, NULL, 0);
	sin.sin_port = port_no;

	xprt = av_value(av_list, "xprt");
	if (xprt)
		xprt = strdup(xprt);
	else
		xprt = strdup("sock");
	if (!xprt)
		goto enomem;

	sin.sin_port = htons(port_no);
	hs->type = host_type;
	hs->sin = sin;
	hs->xprt_name = xprt;
	hs->sample_interval = interval;
	hs->sample_offset = offset;
	hs->synchronous = synchronous;
	hs->connect_interval = 20000000; /* twenty seconds */
	hs->conn_state = HOST_DISCONNECTED;
	hs->standby = standby_no;
	pthread_mutex_init(&hs->set_list_lock, 0);
	pthread_mutex_init(&hs->conn_state_lock, NULL);

	hs->thread_id = find_least_busy_thread();
	hs->event = evtimer_new(get_ev_base(hs->thread_id),
				host_sampler_cb, hs);
	/* First connection attempt happens 'right away...but with a random */
	/* offset of 0 - 20 seconds' */
	rnd_offset = rand() % 20;
	hs->timeout.tv_sec = rnd_offset; // hs->connect_interval / 1000000;
	hs->timeout.tv_usec = 500000; // hs->connect_interval % 1000000;

	/* No hostsets will be created if the connection type is bridging. */
	if (host_type == BRIDGING)
		goto add_timeout;

	char *set_name = strtok_r(sets, ",", &saveptr);
	struct hostset *hset;
	while (set_name) {
		/* Check to see if it's already there */
		uint64_t x = str_map_get(hset_map, set_name);

		if (!x) {
			hset = hset_new();
			if (!hset) {
				goto clean_set_list;
			}

			hset->name = strdup(set_name);
			if (!hset->name) {
				free(hset);
				goto clean_set_list;
			}

			hset->host = hs;
			str_map_insert(hset_map, set_name, 1);
			LIST_INSERT_HEAD(&hs->set_list, hset, entry);
		} else {
			/* Duplicate hset is not allowed */
			rc = EINVAL;
			bdstr_reply(-rc);
			cat("Duplicate set: ");
			cat(set_name);
			send_reply(fd, sa, sa_len, bdstr, bdlen+1);
			goto clean_set_list;
		}
		set_name = strtok_r(NULL, ",", &saveptr);
	}
add_timeout:
	evtimer_add(hs->event, &hs->timeout);

	pthread_mutex_lock(&host_list_lock);
	LIST_INSERT_HEAD(&host_list, hs, link);
	pthread_mutex_unlock(&host_list_lock);

	bdstr_set(&replybuf,"0");
	send_reply(fd, sa, sa_len, bdstr, bdlen+1);
	return 0;
enomem:
	rc = ENOMEM;
	bdstr_set_int(&replybuf,-rc);
	cat("Memory allocation failure.");
	send_reply(fd, sa, sa_len, bdstr, bdlen+1);
clean_set_list:
	if (hs) {
		while ( (hset = LIST_FIRST(&hs->set_list)) != NULL ) {
			LIST_REMOVE(hset, entry);
			str_map_remove(hset_map, hset->name);
			free(hset->name);
			free(hset);
		}
	}
err:
	if (hs) {
		if (hs->hostname)
			free(hs->hostname);
		if (hs->xprt_name)
			free(hs->xprt_name);
		free(hs);
	}
	return rc;
}


int process_update_standby(int fd,
		     struct sockaddr *sa, ssize_t sa_len,
		     char *command)
{
	TF();

	char *attr;

	int agg_no;
	int state;


	attr = av_value(av_list, "agg_no");
	if (!attr) {
		bdstr_reply(-EINVAL);
		cat(" The '");
		cat(attr);
		cat("' attribute must be specified.");
		send_reply(fd, sa, sa_len, bdstr, bdlen+1);
		return EINVAL;
	}
	agg_no = atoi(attr);
	if (! valid_standby_no(agg_no)){
		bdstr_reply(-EINVAL);
		cat(" The value for '");
		cat(attr);
		cat("' is invalid.");
		send_reply(fd, sa, sa_len, bdstr, bdlen+1);
		return EINVAL;
	}

	attr = av_value(av_list, "state");
	if (!attr){
		bdstr_reply(-EINVAL);
		cat(" The '");
		cat(attr);
		cat("' attribute must be specified.");
		send_reply(fd, sa, sa_len, bdstr, bdlen+1);
		return EINVAL;
	}
	state = atoi(attr);
	if ( (state != 0) && (state != 1)){
		bdstr_reply(-EINVAL);
		cat(" The value for '");
		cat(attr);
		cat("' is invalid.");
		send_reply(fd, sa, sa_len, bdstr, bdlen+1);
		return EINVAL;
	}

	if (state == 1)
		saggs_mask |= 1 << (agg_no - 1);
	else
		saggs_mask &= ~(1 << (agg_no - 1));

	bdstr_set(&replybuf,"0");
	send_reply(fd, sa, sa_len, bdstr, bdlen+1);

	return 0;

}

struct ldmsd_store_policy *get_store_policy(const char *container,
			const char *set_name, const char *comp_type)
{
	TF();
	struct ldmsd_store_policy *sp;
	int found = 0;
	pthread_mutex_lock(&sp_list_lock);
	LIST_FOREACH(sp, &sp_list, link)
		if (0 == strcmp(sp->container, container)) {
			found = 1;
			break;
		}
	pthread_mutex_unlock(&sp_list_lock);
	if (found)
		return sp;

	sp = calloc(1, sizeof(*sp));
	if (!sp)
		goto err0;
	sp->container = strdup(container);
	if (!sp->container)
		goto err1;
	sp->setname = strdup(set_name);
	if (!sp->setname)
		goto err2;
	sp->comp_type = strdup(comp_type);
	if (!sp->comp_type)
		goto err3;
	sp->metric_count = 0;
	sp->state = STORE_POLICY_CONFIGURING;
	pthread_mutex_init(&sp->idx_create_lock, NULL);
	return sp;
err3:
	free(sp->setname);
err2:
	free(sp->container);
err1:
	free(sp);
err0:
	return NULL;
}

struct ldms_mvec* _create_mvec(struct hostset *hset)
{
	struct ldms_value_desc *vd;
	struct ldms_mvec *mvec;
	struct ldms_iterator i;
	int count = ldms_get_cardinality(hset->set);
	int c = 0;
	mvec = ldms_mvec_create(count);
	if (!mvec)
		return NULL;
	for (vd = ldms_first(&i, hset->set); vd; vd = ldms_next(&i)) {
		ldms_metric_t m = ldms_make_metric(hset->set, vd);
		mvec->v[c++] = m;
	}
	assert(c == count);
	return mvec;
}

void hset_ref_get(struct hostset *hset);
void hset_ref_put(struct hostset *hset);
/*
 * Set the handle to the correct hset for hset_ref.
 * \param hs	the hostspec that has the same hostname as hset_ref
 * \param hset_ref	Need the handle to hostset
 */
int sp_create_hset_ref_list(struct hostspec *hs,
			   struct ldmsd_store_policy *sp,
			   const char *hostname,
			   const char *_metrics)
{
	TF();
	int rc;
	struct hostset *hset;
	char *set_name = sp->setname;
	char *tmp;

	struct hostset_ref *hset_ref;
	chk_replybuf(); /* we sprintf or bdstr err messages without deliver*/
	pthread_mutex_lock(&hs->set_list_lock);
	LIST_FOREACH(hset, &hs->set_list, entry) {
		char *hset_name;
		tmp = strdup(hset->name);
		hset_name = basename(tmp);
		/* There is only one metric set per store command. */
		if (0 == strcmp(set_name, hset_name)) {
			hset_ref = malloc(sizeof(*hset_ref));
			if (!hset_ref) {
				rc = ENOMEM;
				bdstr_set_int(&replybuf,-rc);
				cat(" Could not create hostset ref for set '");
				cat(hset_name);
				cat("'on host '");
				cat(hostname);
				cat("'.");
				goto err;
			}
			hset_ref->hostname = strdup(hostname);
			if (!hset_ref->hostname) {
				rc = ENOMEM;
				bdstr_set_int(&replybuf,-rc);
				cat(" Failed create hostset name for set '");
				cat(hset_name);
				cat("'on host '");
				cat(hostname);
				cat("'.");
				goto err1;
			}
			/* Get a reference on the hostset for this store policy. */
			hset_ref_get(hset);
			hset_ref->hset = hset;
			LIST_INSERT_HEAD(&sp->hset_ref_list, hset_ref, entry);
			/* Found the set and finish for this host */
			// break;  Commenting out --- may be many matching sets for an aggregating host
		}
		free(tmp);
	}
	pthread_mutex_unlock(&hs->set_list_lock);
	return 0;
err1:
	free(hset_ref);
err:
	free(tmp);
	pthread_mutex_unlock(&hs->set_list_lock);
	return rc;
}

void destroy_metric_idx_list(struct ldmsd_store_metric_index_list *list)
{
	struct ldmsd_store_metric_index *smi;
	while (smi = LIST_FIRST(list)) {
		LIST_REMOVE(smi, entry);
		free(smi->name);
		free(smi);
	}
}

int _mvec_find_metric(ldms_mvec_t mvec, const char *name)
{
	int i;
	const char *metric_name;
	for (i = 0; i < mvec->count; i++) {
		metric_name = ldms_get_metric_name(mvec->v[i]);
		if (0 == strcmp(name, metric_name))
			return i;
	}
	return -1;
}

int create_metric_idx_list(struct ldmsd_store_policy *sp, const char *_metrics, ldms_mvec_t mvec)
{
	struct ldmsd_store_metric_index *smi;
	char *saveptr = NULL;
	chk_replybuf(); /* we sprintf or bdstr err messages without deliver*/
	if (!_metrics) {
		const char *mname;
		int i;
		for (i = 0; i < mvec->count; i++) {
			mname = ldms_get_metric_name(mvec->v[i]);
			smi = malloc(sizeof(*smi));
			if (!smi) {
				goto enomem;
			}

			smi->name = strdup(mname);
			if (!smi->name) {
				free(smi);
				goto enomem;
			}
			smi->index = i;
			LIST_INSERT_HEAD(&sp->metric_list, smi, entry);
			sp->metric_count++;
		}
	} else {
		char *metrics = strdup(_metrics);
		char *metric;
		int index;
		metric = strtok_r(metrics, ",", &saveptr);
		while (metric) {
			index = _mvec_find_metric(mvec, metric);
			if (index < 0) {
				bdstr_set_int(&replybuf,-ENOENT);
				cat(" Could not find the metric '");
				cat(metric);
				cat("'.");
				destroy_metric_idx_list(&sp->metric_list);
				sp->metric_count = 0;
				free(metrics);
				return ENOENT;
			}
			smi = malloc(sizeof(*smi));
			if (!smi) {
				free(metrics);
				goto enomem;
			}

			smi->name = strdup(metric);
			if (!smi->name) {
				free(smi);
				free(metrics);
				goto enomem;
			}
			smi->index = index;
			LIST_INSERT_HEAD(&sp->metric_list, smi, entry);
			sp->metric_count++;

			metric = strtok_r(NULL, ",", &saveptr);
		}

	}
	sp->state = STORE_POLICY_READY;
	return 0;
enomem:
	destroy_metric_idx_list(&sp->metric_list);
	sp->metric_count = 0;
	bdstr_set_int(&replybuf,-ENOENT);
	cat(" Could not create the metric index list.");
	return ENOMEM;
}

void destroy_hset_ref(struct hostset_ref *hset_ref, struct ldmsd_store_policy *sp)
{
	struct hostset *hset;
	struct ldmsd_store_policy_ref *spr;
	if (hset_ref->hset) {
		hset = hset_ref->hset;
		/* Find the reference to the store policy */
		LIST_FOREACH(spr, &hset->lsp_list, entry) {
			if (spr->lsp == sp) {
				LIST_REMOVE(spr, entry);
				free(spr);
				break;
			}
		}
		/* Put back the reference for the store policy 'sp' */
		hset_ref_put(hset);
	}
	free(hset_ref->hostname);
	free(hset_ref);
}

void destroy_store_policy(struct ldmsd_store_policy *sp)
{
	free(sp->comp_type);
	free(sp->container);
	free(sp->setname);
	destroy_metric_idx_list(&sp->metric_list);
	struct hostset_ref *hset_ref;
	while (hset_ref = LIST_FIRST(&sp->hset_ref_list)) {
		LIST_REMOVE(hset_ref, entry);
		destroy_hset_ref(hset_ref, sp);
	}
	free(sp);
}



/*
 * store [attribute=value ...]
 * name=      The storage plugin name.
 * comp_type= The component type of the metric set.
 * set=       The set name containing the desired metric(s).
 * metrics=   A comma separated list of metric names. If not specified,
 *            all metrics in the metric set will be saved.
 * hosts=     The set of hosts whose data will be stoerd. If hosts is not
 *            specified, the metric will be saved for all hosts. If
 *            specified, the value should be a comma separated list of
 *            host names.
 */
int process_store(int fd,
		  struct sockaddr *sa, ssize_t sa_len,
		  char *command)
{
	TF();
	char *err_str;
	char *set_name;
	char *store_name;
	char *comp_type;
	char *attr;
	char *metrics;
	char *hosts;
	char *container;
	char err_s[128];
	struct hostspec *hs;
	struct plugin *store;
	char *saveptr;

	chk_replybuf();
	if (LIST_EMPTY(&host_list)) {
		bdstr_set_int(&replybuf,-ENOENT);
		cat(" No hosts were added."
			" No metrics to be stored. Aborted!\n");
		send_reply(fd, sa, sa_len, bdstr, bdlen+1);
		return ENOENT;
	}

	attr = "name";
	store_name = av_value(av_list, attr);
	if (!store_name)
		goto einval;
	attr = "comp_type";
	comp_type = av_value(av_list, attr);
	if (!comp_type)
		goto einval;
	attr = "set";
	set_name = av_value(av_list, attr);
	if (!set_name)
		goto einval;
	attr = "container";
	container = av_value(av_list, attr);
	if (!container)
		goto einval;

	attr = "metrics";
	metrics = av_value(av_list, attr);

	store = get_plugin(store_name);
	if (!store) {
		err_str = "The storage plugin was not found.";
		goto enoent;
	}

	hosts = av_value(av_list, "hosts");

	struct ldmsd_store_policy *sp = get_store_policy(container,
					set_name, comp_type);
	if (!sp) {
		sprintf(err_s, "store policy");
		goto enomem;
	}

	int rc;
	/* Creating the hostset_ref_list for the store policy */
	if (!hosts) {
		/* No given hosts */
		pthread_mutex_lock(&host_list_lock);
		LIST_FOREACH(hs, &host_list, link) {
			rc = sp_create_hset_ref_list(hs, sp, hs->hostname,
							metrics);
			if (rc) {
				pthread_mutex_unlock(&host_list_lock);
				goto destroy_store_policy;
			}
		}
		pthread_mutex_unlock(&host_list_lock);
	} else {
		/* Given hosts */
		char *hostname = strtok_r(hosts, ",", &saveptr);
		while (hostname) {
			pthread_mutex_lock(&host_list_lock);
			/*
			 * Find the given hosts
			 */
			LIST_FOREACH(hs, &host_list, link) {
				if (0 != strcmp(hs->hostname, hostname))
					continue;

				rc = sp_create_hset_ref_list(hs, sp, hostname,
								metrics);
				if (rc) {
					pthread_mutex_unlock(&host_list_lock);
					goto destroy_store_policy;
				}
				break;
			}
			pthread_mutex_unlock(&host_list_lock);
			/* Host not found */
			if (!hs) {
				bdstr_set_int(&replybuf,-ENOENT);
				cat(" Could not find the host  '");
				cat(hostname);
				cat("'.");
				send_reply(fd, sa, sa_len, bdstr,
						bdlen+1);
				return ENOENT;
			}
			hostname = strtok_r(NULL, ",", &saveptr);
		}
	}
	/* Done creating the hostset_ref_list for the store policy */

	/* Try to create the metric index list */
	struct hostset_ref *hset_ref;
	ldms_mvec_t mvec;
	LIST_FOREACH(hset_ref, &sp->hset_ref_list, entry) {
		mvec = hset_ref->hset->mvec;
		if (mvec) {
			rc = create_metric_idx_list(sp, metrics, mvec);
			if (rc)
				goto destroy_store_policy;
		} else {
			continue;
		}
		if (sp->state == STORE_POLICY_READY)
			break;
	}

	/*
	 * If the above loop fails to create the metric list,
	 * and, if metrics are given, create a blank metric list.
	 */
	if (sp->state != STORE_POLICY_READY && metrics) {
		char *metric = strtok_r(metrics, ",", &saveptr);
		struct ldmsd_store_metric_index *smi;
		while (metric) {
			smi = malloc(sizeof(*smi));
			if (!smi) {
				bdstr_set_int(&replybuf,-ENOMEM);
				cat(" Memory allocation failed.\n");
				rc = ENOMEM;
				goto destroy_store_policy;
			}


			smi->name = strdup(metric);
			if (!smi->name) {
				free(smi);
				bdstr_set_int(&replybuf,-ENOMEM);
				cat(" Memory allocation failed.\n");
				goto destroy_store_policy;
			}
			LIST_INSERT_HEAD(&sp->metric_list, smi, entry);
			sp->metric_count++;
			metric = strtok_r(NULL, ",", &saveptr);
		}
	}

	struct store_instance *si;
	si = ldmsd_store_instance_get(store->store, sp);
	if (!si) {
		bdstr_set_int(&replybuf,-ENOMEM);
		cat(" Memory allocation failed.\n");
		destroy_store_policy(sp);
		goto enomem;
	}

	sp->si = si;

	struct ldmsd_store_policy_ref *sp_ref;
	struct ldmsd_store_policy_ref_list fake_list;
	LIST_INIT(&fake_list);
	/* allocate first */
	LIST_FOREACH(hset_ref, &sp->hset_ref_list, entry) {
		sp_ref = malloc(sizeof(*sp_ref));
		if (!sp_ref) {
			bdstr_set_int(&replybuf,-ENOMEM);
			cat(" Memory allocation failed.\n");
			free(si);
			goto clean_fake_list;
		}
		LIST_INSERT_HEAD(&fake_list, sp_ref, entry);
	}

	/* Hand the store policy handle to all hostsets */
	LIST_FOREACH(hset_ref, &sp->hset_ref_list, entry) {
		sp_ref = LIST_FIRST(&fake_list);
		sp_ref->lsp = sp;
		LIST_REMOVE(sp_ref, entry);
		LIST_INSERT_HEAD(&hset_ref->hset->lsp_list, sp_ref, entry);
	}

	pthread_mutex_lock(&sp_list_lock);
	LIST_INSERT_HEAD(&sp_list, sp, link);
	pthread_mutex_unlock(&sp_list_lock);

	ldms_log(LDMS_LINFO, "Added the store '%s' successfully.\n", container);
	bdstr_set(&replybuf,"0");
	send_reply(fd, sa, sa_len, bdstr, bdlen+1);
	return 0;

clean_fake_list:
	while (sp_ref = LIST_FIRST(&fake_list)) {
		LIST_REMOVE(sp_ref, entry);
		free(sp_ref);
	}
destroy_store_policy:
	destroy_store_policy(sp);
	send_reply(fd, sa, sa_len, bdstr, bdlen+1);
	return rc;
enomem:
	bdstr_set_int(&replybuf,-ENOMEM);
	cat(" Memory allocation failed.\n");
	send_reply(fd, sa, sa_len, bdstr, bdlen+1);
	return EINVAL;
einval:
	bdstr_set(&replybuf,"-22 The '");
	cat(attr);
	cat("' attribute must be specified.");
	send_reply(fd, sa, sa_len, bdstr, bdlen+1);
	return EINVAL;
enoent:
	bdstr_set_int(&replybuf,-ENOENT);
	cat(" The plugin was not found.");
	send_reply(fd, sa, sa_len, bdstr, bdlen+1);
	return ENOENT;
}

int process_remove_host(int fd,
			 struct sockaddr *sa, ssize_t sa_len,
			 char *command)
{
	TF();
	return -1;
}

int process_exit(int fd,
		 struct sockaddr *sa, ssize_t sa_len,
		 char *command)
{
	cleanup(0);
	return 0;
}



int process_version(int fd,
			struct sockaddr *sa, ssize_t sa_len,
			char *command)
{
	const char *ver = ldms_pedigree();
	chk_replybuf();
	bdstr_reply_ok();
	cat( ver );
	send_reply(fd, sa, sa_len, bdstr, bdlen+1);
	return 0;
}

ldmsctl_cmd_fn cmd_table[] = {
	[LDMSCTL_LIST_PLUGINS] = process_ls_plugins,
	[LDMSCTL_LOAD_PLUGIN] =	process_load_plugin,
	[LDMSCTL_TERM_PLUGIN] =	process_term_plugin,
	[LDMSCTL_CFG_PLUGIN] =	process_config_plugin,
	[LDMSCTL_START_SAMPLER] = process_start_sampler,
	[LDMSCTL_STOP_SAMPLER] = process_stop_sampler,
	[LDMSCTL_ADD_HOST] = process_add_host,
	[LDMSCTL_REM_HOST] = process_remove_host,
	[LDMSCTL_STORE] = process_store,
	[LDMSCTL_UPDATE_STANDBY] = process_update_standby,
	[LDMSCTL_INFO_DAEMON] = process_info,
	[LDMSCTL_EXIT_DAEMON] = process_exit,
	[LDMSCTL_VERSION] = process_version,
};

int process_record(int fd,
		   struct sockaddr *sa, ssize_t sa_len,
		   char *command, ssize_t cmd_len)
{
	TF();
	char *cmd_s;
	long cmd_id;
	char intbuf[FMT_INT64_LEN];
	int rc = tokenize(command, kw_list, av_list);
	chk_replybuf();
	if (rc) {
		ldms_log(LDMS_LERROR, "Memory allocation failure processing '%s'\n",
			 command);
		rc = ENOMEM;
		goto out;
	}

	cmd_s = av_name(kw_list, 0);
	if (!cmd_s) {
		ldms_log(LDMS_LERROR, "Request is missing Id '%s'\n", command);
		rc = EINVAL;
		goto out;
	}

	cmd_id = strtoul(cmd_s, NULL, 0);
	if (cmd_id >= 0 && cmd_id <= LDMSCTL_LAST_COMMAND) {
		rc = cmd_table[cmd_id](fd, sa, sa_len, cmd_s);
		goto out;
	}

	sprintf(intbuf, "%ld", cmd_id);
	bdstr_set(&replybuf,"-22Invalid command Id ");
	cat(intbuf);
	cat("\n");
	send_reply(fd, sa, sa_len, bdstr, bdlen+1);
 out:
	return rc;
}

struct hostset *hset_new()
{
	struct hostset *hset = calloc(1, sizeof *hset);
	if (!hset)
		return NULL;

	hset->state = LDMSD_SET_CONFIGURED;
	hset->refcount = 1;
	pthread_mutex_init(&hset->refcount_lock, NULL);
	pthread_mutex_init(&hset->state_lock, NULL);
	return hset;
}

/*
 * Take a reference on the hostset
 */
void hset_ref_get(struct hostset *hset)
{
	pthread_mutex_lock(&hset->refcount_lock);
	assert(hset->refcount > 0);
	hset->refcount++;
	pthread_mutex_unlock(&hset->refcount_lock);
}

/*
 * Release a reference on the hostset. If the reference count goes to
 * zero, destroy the hostset
 *
 * This cannot be called with the host set_list_lock held.
 */
void hset_ref_put(struct hostset *hset)
{
	int destroy = 0;

	pthread_mutex_lock(&hset->refcount_lock);
	hset->refcount--;
	if (hset->refcount == 0)
		destroy = 1;
	pthread_mutex_unlock(&hset->refcount_lock);

	if (destroy) {
		ldms_log(LDMS_LERROR, "Destroying hostset '%s'.\n", hset->name);
		/*
		 * Take the host set_list_lock since we are modifying the host
		 * set_list
		 */
		pthread_mutex_lock(&hset->host->set_list_lock);
		LIST_REMOVE(hset, entry);
		pthread_mutex_unlock(&hset->host->set_list_lock);
		int i;
		for (i=0; i<hset->mvec->count; i++) {
			ldms_metric_release(hset->mvec->v[i]);
		}
		struct ldmsd_store_policy_ref *lsp_ref;
		while (lsp_ref = LIST_FIRST(&hset->lsp_list)) {
			LIST_REMOVE(lsp_ref, entry);
			free(lsp_ref);
		}
		ldms_mvec_destroy(hset->mvec);
		free(hset->name);
		free(hset);
	}
}

/*
 * Host Type Descriptions:
 *
 * 'active' -
 *    - ldms_connect to a specified peer
 *    - ldms_dir and ldms_lookup the peer's metric sets
 *    - periodically performs an ldms_update of the peer's metric data
 *
 * 'bridging' - Designed to 'hop over' fire walls by initiating the connection
 *    - ldms_connect to a specified peer
 *
 * 'passive' - Designed as target side of 'bridging' host
 *    - searches list of incoming connections (connections it
 *      ldms_accepted) to find the matching peer (the bridging host
 *      that connected to it)
 *    - ldms_dir and ldms_lookup of the peer's metric data
 *    - periodically performs an ldms_update of the peer's metric data
 */

int sample_interval = 2000000;
void lookup_cb(ldms_t t, enum ldms_lookup_status status, ldms_set_t s,
		void *arg)
{
<<<<<<< HEAD

=======
	TF();
	struct hset_metric *hsm;
>>>>>>> e2d7e845
	struct hostset *hset = arg;
	pthread_mutex_lock(&hset->state_lock);
	if (status != LDMS_LOOKUP_OK){
		hset->state = LDMSD_SET_CONFIGURED;
		ldms_log(LDMS_LERROR, "Error doing lookup for set '%s'\n",
				hset->name);
		hset->set = NULL;
		goto out;
	}
	hset->set = s;
	/*
	 * If there is a cached mvec for this set, destroy it.
	 */
	if (hset->mvec) {
		int i;
		for (i = 0; i < hset->mvec->count; i++) {
			if (hset->mvec->v[i])
				ldms_metric_release(hset->mvec->v[i]);
		}
		free(hset->mvec);
		hset->mvec = NULL;
	}
	hset->state = LDMSD_SET_READY;
out:
	pthread_mutex_unlock(&hset->state_lock);
	hset_ref_put(hset);
}

/*
 * Release the ldms set and metrics from a hostset record.
 */
void reset_set_metrics(struct hostset *hset)
{
<<<<<<< HEAD

=======
	TF();
	struct hset_metric *hsm;
>>>>>>> e2d7e845
	if (hset->mvec) {
		int i;
		for (i = 0; i < hset->mvec->count; i++) {
			ldms_metric_release(hset->mvec->v[i]);
		}
		ldms_mvec_destroy(hset->mvec);
		hset->mvec = NULL;
	}
	if (hset->set) {
		ldms_destroy_set(hset->set);
		hset->set = NULL;
	}
}

/*
 * Release all existing sets for the host. This is done when the
 * connection to the host has been lost. The hostset record is
 * retained, but the set and metrics are released. When the host comes
 * back, the set and metrics will be rebuilt.
 */
void reset_host(struct hostspec *hs)
{
	struct hostset *hset;
	LIST_FOREACH(hset, &hs->set_list, entry) {
		pthread_mutex_lock(&hset->state_lock);
		reset_set_metrics(hset);
		/*
		 * Do the lookup again after the reconnection is successful.
		 */
		hset->state = LDMSD_SET_CONFIGURED;
		pthread_mutex_unlock(&hset->state_lock);
	}
}

int do_connect(struct hostspec *hs)
{
	TF();
	int ret;

	if (hs->x)
		ldms_xprt_close(hs->x);

	hs->x = ldms_create_xprt(hs->xprt_name, ldms_log);

	if (!hs->x) {
		ldms_log(LDMS_LERROR, "Error creating transport '%s'.\n", hs->xprt_name);
		return -1;
	}
	ldms_xprt_get(hs->x);
	ret  = ldms_connect(hs->x, (struct sockaddr *)&hs->sin,
			    sizeof(hs->sin));
	if (ret) {
		goto err;
	}

	ret = ldms_xprt_auth(hs->x);
	if (ret) {
		goto err;
	}

	return 0;

 err:
	/* Release the connect reference */
	ldms_release_xprt(hs->x);
	/* Release the create reference */
	ldms_release_xprt(hs->x);
	hs->x = NULL;
	return -1;
}

int assign_metric_index_list(struct ldmsd_store_policy *sp, ldms_mvec_t mvec)
{
	if (sp->state != STORE_POLICY_CONFIGURING)
		return 0;

	struct ldmsd_store_metric_index *smi;
	const char *metric;
	int i, rc;
	if (LIST_EMPTY(&sp->metric_list)) {
		/* No metric is given. */
		for (i = 0; i < mvec->count; i++) {
			smi = malloc(sizeof(*smi));
			if (!smi) {
				rc = ENOMEM;
				goto err;
			}
			metric = ldms_get_metric_name(mvec->v[i]);
			smi->name = strdup(metric);
			if (!smi->name) {
				free(smi);
				rc = ENOMEM;
				goto err;
			}
			smi->index = i;
			LIST_INSERT_HEAD(&sp->metric_list, smi, entry);
			sp->metric_count++;
		}
	} else {
		LIST_FOREACH(smi, &sp->metric_list, entry) {
			i = _mvec_find_metric(mvec, smi->name);
			if (i < 0) {
				ldms_log(LDMS_LERROR, "Store '%s': Could not find metric "
						"'%s'.\n", sp->container,
						smi->name);
				sp->state = STORE_POLICY_WRONG_CONFIG;
				rc = ENOENT;
				goto err;
			}
			smi->index = i;
		}
	}
	sp->state = STORE_POLICY_READY;
	return 0;
err:
	while (smi = LIST_FIRST(&sp->metric_list)) {
		LIST_REMOVE(smi, entry);
		free(smi->name);
		free(smi);
	}
	sp->metric_count = 0;
	return rc;
}

void update_complete_cb(ldms_t t, ldms_set_t s, int status, void *arg)
{
	TF();
	struct hostset *hset = arg;
	uint64_t gn;
	pthread_mutex_lock(&hset->state_lock);
	if (status) {
		/* ldms_log(LDMSD_LOG_ERROR, "Update failed for set.\n"); Removed by Brandt 7-2-2014 */
		reset_set_metrics(hset);
		hset->state = LDMSD_SET_CONFIGURED;
		goto out1;
	}

	gn = ldms_get_data_gn(hset->set);
	if (hset->gn == gn) {
		ldms_log(LDMS_LINFO, "Set %s with Generation# <%d> Stale.\n", hset->name, hset->gn);
		goto out;
	}

	if (!ldms_is_set_consistent(hset->set)) {
		ldms_log(LDMS_LINFO, "Set %s Inconsistent. Generation# = <%d>\n", hset->name, hset->gn);
		goto out;
	}

	hset->gn = gn;

	struct ldmsd_store_policy_ref *lsp_ref;
	struct timeval tv;
	struct ldms_mvec *mvec;
	if (!hset->mvec) {
		/* Recreate mvec here if it doesn't exist.  It can be destroyed
		 * in the disconnect path. */
		hset->mvec = _create_mvec(hset);
		/* The indices should stay the same. */
	}
	LIST_FOREACH(lsp_ref, &hset->lsp_list, entry) {
		if (lsp_ref->lsp->state == STORE_POLICY_CONFIGURING) {
			pthread_mutex_lock(&lsp_ref->lsp->idx_create_lock);
			assign_metric_index_list(lsp_ref->lsp, hset->mvec);
			pthread_mutex_unlock(&lsp_ref->lsp->idx_create_lock);
		}
		if (lsp_ref->lsp->state != STORE_POLICY_READY)
			continue;

		struct ldms_timestamp const *ts;
		struct ldmsd_store_policy *lsp = lsp_ref->lsp;
		struct store_instance *si = lsp->si;

		ts = ldms_get_timestamp(hset->set);
		tv.tv_sec = ts->sec;
		tv.tv_usec = ts->usec;

		mvec = ldms_mvec_create(lsp->metric_count);
		if (!mvec) {
			/* Warning ENOMEM */
			ldms_log(LDMS_LERROR, "cannot allocate mvec at %s:%d\n", __FILE__,
					__LINE__);
			continue;
		}
		int i=0;
		struct ldmsd_store_metric_index *idx;
		LIST_FOREACH(idx, &lsp->metric_list, entry) {
			assert(idx->index < hset->mvec->count);
			assert(hset->mvec->v[idx->index]);
			mvec->v[i] = hset->mvec->v[idx->index];
			i++;
		}
		ldmsd_store_data_add(lsp, hset->set, mvec);
		ldms_mvec_destroy(mvec);
	}
 out:
	/* Put the reference taken at the call to ldms_update() */
	hset->state = LDMSD_SET_READY;
 out1:
	pthread_mutex_unlock(&hset->state_lock);
	hset_ref_put(hset);
}

void update_cleanup(struct hostspec *hs, struct hostset *hset)
{
	hset->state = LDMSD_SET_CONFIGURED;
	ldms_xprt_close(hs->x);
	hs->x = NULL;
	hset_ref_put(hset);
}

void update_data(struct hostspec *hs)
{
	TF();
	int ret;
	struct hostset *hset;
	int host_error = 0;

	if (!hs->x)
		return;
	if (!ldms_xprt_authenticated(hs->x)) {
		ldms_log(LDMS_LERROR,"transport not yet authenticated. deferring.\n");
		return;
	}

	/* Take the host lock to protect the set_list */
	pthread_mutex_lock(&hs->set_list_lock);
	LIST_FOREACH(hset, &hs->set_list, entry) {
		pthread_mutex_lock(&hset->state_lock);
		switch (hset->state) {
		case LDMSD_SET_CONFIGURED:
			hset->state = LDMSD_SET_LOOKUP;
			/* Get a lookup reference */
			hset_ref_get(hset);
			ret = ldms_lookup(hs->x, hset->name, lookup_cb, hset);
			if (ret) {
				hset->state = LDMSD_SET_CONFIGURED;
				ldms_xprt_close(hs->x);
				hs->x = NULL;
				host_error = 1;
				ldms_log(LDMS_LERROR, "Synchronous error %d "
					"from ldms_lookup\n", ret);
				hset_ref_put(hset);
			}
			break;
		case LDMSD_SET_READY:
			hset->state = LDMSD_SET_BUSY;
			if (hset->curr_busy_count) {
				hset->total_busy_count += hset->curr_busy_count;
				hset->curr_busy_count = 0;
			}
			/* Get reference for update */
			hset_ref_get(hset);
			ret = ldms_update(hset->set, update_complete_cb, hset);
			if (ret) {
				ldms_log(LDMS_LERROR, "Error %d updating metric set "
					"on host %s:%d[%s].\n", ret,
					hs->hostname, ntohs(hs->sin.sin_port),
					hs->xprt_name);
				update_cleanup(hs, hset);
				host_error = 1;
			}
			break;
		case LDMSD_SET_LOOKUP:
			/* do nothing */
			break;
		case LDMSD_SET_BUSY:
			hset->curr_busy_count++;
			if (hset->curr_busy_count > 60) {
				ldms_log(LDMS_LERROR, "Busy count limit exceeded "
					"on host %s:%d[%s].\n",
					hs->hostname, ntohs(hs->sin.sin_port),
					hs->xprt_name);
				update_cleanup(hs, hset);
				host_error = 1;
			}
			break;
		default:
			ldms_log(LDMS_LERROR, "Invalid hostset state '%d'\n", hset->state);
			assert(0);
			break;
		}
		pthread_mutex_unlock(&hset->state_lock);
		if (host_error)
			break;
	}
	pthread_mutex_unlock(&hs->set_list_lock);
}

void add_connect_candidate(struct hostspec *hs)
{
	/* Make certain we're not scheduled for an update */
	evtimer_del(hs->event);
	hs->conn_state = HOST_DISCONNECTED;
	pthread_mutex_lock(&conn_list_lock);
	TAILQ_INSERT_TAIL(&conn_list, hs, conn_link);
	pthread_cond_signal(&conn_list_cv);
	pthread_mutex_unlock(&conn_list_lock);
}

void schedule_update(struct hostspec *hs)
{
	if (!hs->x || !ldms_xprt_connected(hs->x)) {
		host_conn_reschedule(hs);
		return;
	}

	if (hs->synchronous){
		calculate_timeout(hs->thread_id, hs->sample_interval,
				  hs->sample_offset, &hs->timeout);
	} else {
		hs->timeout.tv_sec = hs->sample_interval / 1000000;
		hs->timeout.tv_usec = hs->sample_interval % 1000000;
	}
	assert(hs->conn_link.tqe_next == NULL);
	assert(hs->conn_link.tqe_prev == NULL);
	evtimer_add(hs->event, &hs->timeout);
}

void do_host(struct hostspec *hs)
{
<<<<<<< HEAD

=======
	TF();
	int rc;
>>>>>>> e2d7e845
	pthread_mutex_lock(&hs->conn_state_lock);
	switch (hs->conn_state) {
	case HOST_DISCONNECTED:
		add_connect_candidate(hs);
		break;
	case HOST_CONNECTED:
		if (!hs->x || !ldms_xprt_connected(hs->x)) {
			if (hs->x) {
				ldms_t x = hs->x;
				/* pair with get in do_connect */
				if (hs->type != PASSIVE) {
					ldms_xprt_close(hs->x);
					hs->x = NULL;
				}
				ldms_release_xprt(x);
			}
			hs->conn_state = HOST_DISCONNECTED;
			host_conn_reschedule(hs);
		} else if ((hs->type != BRIDGING) &&
			   ((hs->standby == 0) || (hs->standby & saggs_mask))) {
			update_data(hs);
			schedule_update(hs);
		}
		break;
	default:
		ldms_log(LDMS_LERROR, "Host connection state '%d' is invalid.\n",
							hs->conn_state);
		assert(0);
	}
	pthread_mutex_unlock(&hs->conn_state_lock);
}

int do_passive_connect(struct hostspec *hs)
{
	TF();
	ldms_t l = ldms_xprt_find(&hs->sin);
	if (!l)
		return -1;

	/*
	 * ldms_xprt_find takes a reference on the transport so we can
	 * cache it here.
	 */
	hs->x = l;

	return 0;
}

int process_message(int sock, struct msghdr *msg, ssize_t msglen)
{
	TF();
	return process_record(sock,
			      msg->msg_name, msg->msg_namelen,
			      msg->msg_iov->iov_base, msglen);
}

void keepalive_cb(int fd, short sig, void *arg)
{
	TF();
	struct event *keepalive = arg;
	struct timeval keepalive_to;

	keepalive_to.tv_sec = 10;
	keepalive_to.tv_usec = 0;
	evtimer_add(keepalive, &keepalive_to);
}

/* Schedule a timeout to reconnect. When this timeout expires, the
 * host will be added back to the connect-candidate list. Must be
 * called with the hostset conn_state lock held.
 */
void host_conn_reschedule(struct hostspec *hs)
{
	hs->conn_state = HOST_DISCONNECTED;
	hs->timeout.tv_sec = hs->connect_interval / 1000000;
	hs->timeout.tv_usec = hs->connect_interval % 1000000;
	evtimer_add(hs->event, &hs->timeout);
}

void *connect_proc(void *v)
{
	struct hostspec *hs;
	int rc;

	while (1) {
		/* Wait for a host to appear on the connect list */
		pthread_mutex_lock(&conn_list_lock);

		/* Remove the head of the list */
		while (TAILQ_EMPTY(&conn_list))
			pthread_cond_wait(&conn_list_cv, &conn_list_lock);

		/* Get the head of the connect candidate list */
		hs = TAILQ_FIRST(&conn_list);
		TAILQ_REMOVE(&conn_list, hs, conn_link);
		hs->conn_link.tqe_next = NULL;
		hs->conn_link.tqe_prev = NULL;
		pthread_mutex_unlock(&conn_list_lock);

		pthread_mutex_lock(&hs->conn_state_lock);
		switch (hs->conn_state) {
		case HOST_DISCONNECTED:
			reset_host(hs);
			if (hs->type != PASSIVE)
				rc = do_connect(hs);
			else
				rc = do_passive_connect(hs);
			if (rc)
				host_conn_reschedule(hs);
			else {
				hs->conn_state = HOST_CONNECTED;
				schedule_update(hs);
			}
			break;
		default:
			ldms_log(LDMS_LERROR, "%s: Host connection state '%d' is invalid.\n",
				 __func__, hs->conn_state);
			assert(0);
		}
		pthread_mutex_unlock(&hs->conn_state_lock);
	}
	return NULL;
}

void *event_proc(void *v)
{
	TF();
	struct event_base *sampler_base = v;
	struct timeval keepalive_to;
	struct event *keepalive;
	keepalive = evtimer_new(sampler_base, keepalive_cb, NULL);
	keepalive_to.tv_sec = 10;
	keepalive_to.tv_usec = 0;
	evtimer_assign(keepalive, sampler_base, keepalive_cb, keepalive);
	evtimer_add(keepalive, &keepalive_to);
	event_base_loop(sampler_base, 0);
	ldms_log(LDMS_LINFO, "Exiting the sampler thread.\n");
	return NULL;
}

static unsigned char ctrl_rcv_lbuf[LDMS_MSG_MAX];
void *ctrl_thread_proc(void *v)
{
	TF();
	struct msghdr msg;
	struct iovec iov;
	struct sockaddr_storage ss;
	iov.iov_base = ctrl_rcv_lbuf;
	do {
		ssize_t msglen;
		ss.ss_family = AF_UNIX;
		msg.msg_name = &ss;
		msg.msg_namelen = sizeof(ss);
		iov.iov_len = sizeof(ctrl_rcv_lbuf);
		msg.msg_iov = &iov;
		msg.msg_iovlen = 1;
		msg.msg_control = NULL;
		msg.msg_controllen = 0;
		msg.msg_flags = 0;
		msglen = recvmsg(muxr_s, &msg, 0);
		if (msglen <= 0)
			break;
		process_message(muxr_s, &msg, msglen);
	} while (1);
	return NULL;
}

static unsigned char inet_rcv_lbuf[LDMS_MSG_MAX];
void *inet_ctrl_thread_proc(void *v)
{
	TF();
	struct msghdr msg;
	struct iovec iov;
	struct sockaddr_in sin;
	iov.iov_base = inet_rcv_lbuf;
	do {
		ssize_t msglen;
		sin.sin_family = AF_INET;
		msg.msg_name = &sin;
		msg.msg_namelen = sizeof(sin);
		iov.iov_len = sizeof(inet_rcv_lbuf);
		msg.msg_iov = &iov;
		msg.msg_iovlen = 1;
		msg.msg_control = NULL;
		msg.msg_controllen = 0;
		msg.msg_flags = 0;
		msglen = recvmsg(muxr_s, &msg, 0);
		if (msglen <= 0)
			break;
		process_message(muxr_s, &msg, msglen);
	} while (1);
	return NULL;
}

void listen_on_transport(char *transport_str)
{
	TF();
	char *name;
	char *port_s;
	int port_no;
	ldms_t l;
	int ret;
	struct sockaddr_in sin;
	char *tmp;
	char *saveptr = NULL;

<<<<<<< HEAD
	ldms_log("Listening on transport %s\n", transport_str);
	tmp = strdup(transport_str);
	name = strtok_r(tmp, ":", &saveptr);
	port_s = strtok_r(NULL, ":", &saveptr);
=======
	ldms_log(LDMS_LCRITICAL,"Listening on transport %s\n", transport_str);
	name = strtok(transport_str, ":");
	port_s = strtok(NULL, ":");
>>>>>>> e2d7e845
	if (!port_s)
		port_no = LDMS_DEFAULT_PORT;
	else
		port_no = atoi(port_s);

	l = ldms_create_xprt(name, ldms_log);
	if (!l) {
<<<<<<< HEAD
		ldms_log("The transport specified, '%s', is invalid.\n", name);
		free(tmp);
=======
		ldms_log(LDMS_LERROR, "The transport specified, '%s', is invalid.\n", name);
>>>>>>> e2d7e845
		cleanup(6);
	}
	sin.sin_family = AF_INET;
	sin.sin_addr.s_addr = 0;
	sin.sin_port = htons(port_no);
	ret = ldms_listen(l, (struct sockaddr *)&sin, sizeof(sin));
	if (ret) {
		ldms_log(LDMS_LERROR, "Error %d listening on the '%s' transport.\n",
			 ret, name);
		free(tmp);
		cleanup(7);
	}
	free(tmp);
}

void ev_log_cb(int sev, const char *msg)
{
	const char *sev_s[] = {
		"EV_DEBUG",
		"EV_MSG",
		"EV_WARN",
		"EV_ERR"
	};
	ldms_log(LDMS_LERROR, "%s: %s\n", sev_s[sev], msg);
}

int setup_control(char *sockname)
{
	TF();
	struct sockaddr_un sun;
	int ret;

	if (!sockname) {
		char *sockpath = getenv("LDMSD_SOCKPATH");
		if (!sockpath)
			sockpath = "/var/run";
		sockname = malloc(sizeof(LDMSD_CONTROL_SOCKNAME) + strlen(sockpath) + 2);
		sprintf(sockname, "%s/%s", sockpath, LDMSD_CONTROL_SOCKNAME);
	}

	memset(&sun, 0, sizeof(sun));
	sun.sun_family = AF_UNIX;
	strncpy(sun.sun_path, sockname,
		sizeof(struct sockaddr_un) - sizeof(short));

	/* Create listener */
	muxr_s = socket(AF_UNIX, SOCK_DGRAM, 0);
	if (muxr_s < 0) {
		ldms_log(LDMS_LERROR, "Error %d creating muxr socket.\n", muxr_s);
		return -1;
	}

	/* Bind to our public name */
	ret = bind(muxr_s, (struct sockaddr *)&sun, sizeof(struct sockaddr_un));
	if (ret < 0) {
		ldms_log(LDMS_LERROR, "Error %d binding to socket named '%s'.\n",
			 errno, sockname);
		return -1;
	}
	bind_succeeded = 1;

	ret = pthread_create(&ctrl_thread, NULL, ctrl_thread_proc, 0);
	if (ret) {
		ldms_log(LDMS_LERROR, "Error %d creating the control pthread'.\n");
		return -1;
	}
	return 0;
}

#ifdef DEPRECATED
/* This is never used anywhere and bypasses the authentication
provided by owner-only access control on LDMSD_SOCKPATH/LDMSD_CONTROL_SOCKNAME.
*/
int setup_inet_control(void)
{
	struct sockaddr_in sin;
	int ret;
	/* Create listener */
	muxr_s = socket(AF_UNIX, SOCK_DGRAM, 0);
	if (muxr_s < 0) {
		ldms_log(LDMS_LERROR, "Error %d creating muxr socket.\n", muxr_s);
		return -1;
	}

	sin.sin_family = AF_INET;
	sin.sin_addr.s_addr = 0;
	sin.sin_port = 31415;

	/* Bind to our public name */
	ret = bind(muxr_s, (struct sockaddr *)&sin, sizeof(sin));
	if (ret < 0) {
		ldms_log(LDMS_LERROR, "Error %d binding control socket.\n", errno);
		return -1;
	}
	bind_succeeded = 1;

	ret = pthread_create(&ctrl_thread, NULL, inet_ctrl_thread_proc, 0);
	if (ret) {
		ldms_log(LDMS_LERROR, "Error %d creating the control thread.\n");
		return -1;
	}
	return 0;
}
#endif

typedef enum {
	LDMS_HOSTNAME=0,
	LDMS_HOSTTYPE,
	LDMS_THREAD_COUNT,
	LDMS_CONN_THREAD_COUNT,
	LDMS_INTERVAL,
	LDMS_KERNEL_METRIC,
	LDMS_KERNEL_METRIC_SET,
	LDMS_TEST_SET_COUNT,
	LDMS_TEST_SET_PREFIX,
	LDMS_TEST_METRIC_COUNT,
	LDMS_NOTIFY,
	LDMS_TRANSPORT,
	LDMS_SOCKNAME,
	LDMS_LOGFILE,
	LDMS_QUIET,
	LDMS_FOREGROUND,
	LDMS_CONFIG,
	LDMS_INSTANCE,
	LDMS_N_OPTIONS
} LDMS_OPTION;

char *YAML_TYPE_STR[] = {
	"NONE",
	"SCALAR",
	"SEQUENCE",
	"MAPPING"
};

/*
 * has_arg will be used to indicate if the command-line argument has been
 * set or not. The command-line arguments override those in configuration
 * file.
 */
int has_arg[LDMS_N_OPTIONS] = {[0] = 0}; // According to gcc doc (v. 4.4.7
					 // section 5.23 Designated
					 // Initializersi) initialize array
					 // by some indices
					 // will zero-out the other elements
					 // not specified by the indices.

#ifdef ENABLE_YAML

/**
 * Get attribute value node from a given mapping node.
 *
 * return NULL if there is no such attribute, otherwise return the pointer
 *        to the value node.
 */
yaml_node_t* yaml_node_get_attr_value_node(yaml_document_t *yaml_document,
		yaml_node_t *node, char *attr)
{
	if (node->type != YAML_MAPPING_NODE)
		return NULL;

	yaml_node_t *key_node, *value_node;
	yaml_node_pair_t *itr;

	for (itr = node->data.mapping.pairs.start;
			itr < node->data.mapping.pairs.top;
			itr++) {
		key_node = yaml_document_get_node(yaml_document, itr->key);
		value_node = yaml_document_get_node(yaml_document, itr->value);
		if (key_node->type == YAML_SCALAR_NODE &&
				strcmp(key_node->data.scalar.value, attr) == 0) {
			// found it
			return value_node;
		}
	}

	return NULL;
}



/**
 * Get attribute value from a mapping node, identified by 'attr' key.
 *
 * return NULL if no such attribute or the value of the attribute is non-scalar
 *        otherwise, return the string value.
 */
char* yaml_node_get_attr_value_str(yaml_document_t *yaml_document,
		yaml_node_t *node, char *attr)
{
	yaml_node_t *value_node
		= yaml_node_get_attr_value_node(yaml_document, node, attr);
	if (value_node && value_node->type == YAML_SCALAR_NODE)
		return value_node->data.scalar.value;
	return NULL;
}

int yaml_node_get_attr_value_int(yaml_document_t *yaml_document,
		yaml_node_t *node, char *attr)
{
	yaml_node_t *value_node
		= yaml_node_get_attr_value_node(yaml_document, node, attr);
	if (value_node && value_node->type == YAML_SCALAR_NODE)
		return atoi(value_node->data.scalar.value);
	return 0;
}

/**
 * Parse the interval string (e.g. "60 m").
 *
 * return The number of microseconds
 */
int parse_interval(char *str)
{
	char unit[32];
	int number;

	sscanf(str, "%d %s", &number, unit);

	if (strcmp(unit, "hr") == 0) {
		number = number * 3600 * 1000000;
	} else if (strcmp(unit, "m") == 0) {
		number = number * 60 * 1000000;
	} else if (strcmp(unit, "s") == 0) {
		number = number * 1000000;
	} else if (strcmp(unit, "ms") == 0) {
		number = number * 1000;
	} else if (strcmp(unit, "us") == 0) {
		/* already microseconds: do nothing */
	} else {
		LDMS_LERROR_EXIT("Unknown interval unit: %s\n", unit);
	}

	return number;
}

/**
 * parse_config_file parses the given configuration file (\a cfg_file)
 * into \a yaml_document structure.
 *
 * \param cfg_file A path of a confguration file
 *
 * return A pointer to the parsed yaml_document.
 */
yaml_document_t* parse_config_file(char *cfg_file)
{
	FILE *fcfg = fopen(cfg_file, "rt");
	if (!fcfg) {
		fprintf(stderr, "Cannot open file: %s", cfg_file);
		return NULL;
	}

	if (!yaml_parser_initialize(&yaml_parser))
		LDMS_LERROR_EXIT("yaml initialization error");

	yaml_parser_set_input_file(&yaml_parser, fcfg);

	yaml_document_t *yaml_document = calloc(1, sizeof(yaml_document_t));

	if (!yaml_parser_load(&yaml_parser, yaml_document))
		LDMS_LERROR_EXIT("yaml load error");

	return yaml_document;
}

void ldms_yaml_cmdline_option_handling(yaml_node_t *key_node,
	yaml_node_t *value_node)
{
	char *key_str = key_node->data.scalar.value;
	// Abusively set the value_str for shorter code.
	// Each case will also check the type first anyway.
	char *value_str = value_node->data.scalar.value;
	yaml_node_type_t node_type = value_node->type;

	if (strcmp(key_str, "ldmstype") == 0) {
		LDMS_ASSERT(node_type == YAML_SCALAR_NODE);
		if (!has_arg[LDMS_HOSTTYPE])
			strcpy(ldmstype, value_str);
	} else	if (strcmp(key_str, "hostname")==0) {
		LDMS_ASSERT(node_type == YAML_SCALAR_NODE);
		if (!has_arg[LDMS_HOSTNAME]) {
			LDMS_ASSERT( (strlen(value_str) <= HOST_NAME_MAX ));
			strcpy(myhostname, value_str);
		}
	} else if (strcmp(key_str, "thread_count")==0) {
		LDMS_ASSERT(node_type == YAML_SCALAR_NODE);
		if (!has_arg[LDMS_THREAD_COUNT])
			ev_thread_count = atoi(value_str);
	} else if (strcmp(key_str, "conn_thread_count")==0) {
		LDMS_ASSERT(node_type == YAML_SCALAR_NODE);
		if (!has_arg[LDMS_CONN_THREAD_COUNT])
			conn_thread_count = atoi(value_str);
	} else if (strcmp(key_str, "interval")==0) {
		LDMS_ASSERT(node_type == YAML_SCALAR_NODE);
		if (!has_arg[LDMS_INTERVAL])
			sample_interval = parse_interval(value_str);
	} else if (strcmp(key_str, "kernel_metric")==0) {
		LDMS_ASSERT(node_type == YAML_SCALAR_NODE);
		if (!has_arg[LDMS_KERNEL_METRIC])
			if (strcasecmp("true", value_str) == 0
					|| atoi(value_str))
				do_kernel = 1;
	} else if (strcmp(key_str, "kernel_metric_set")==0) {
		LDMS_ASSERT(node_type == YAML_SCALAR_NODE);
		if (!has_arg[LDMS_KERNEL_METRIC_SET])
			setfile = strdup(value_str);
	} else if (strcmp(key_str, "test_set_count")==0) {
		LDMS_ASSERT(node_type == YAML_SCALAR_NODE);
		if (!has_arg[LDMS_TEST_SET_COUNT])
			test_set_count = atoi(value_str);
	} else if (strcmp(key_str, "test_set_prefix")==0) {
		LDMS_ASSERT(node_type == YAML_SCALAR_NODE);
		if (!has_arg[LDMS_TEST_SET_PREFIX])
			test_set_name = strdup(value_str);
	} else if (strcmp(key_str, "test_metric_count")==0) {
		LDMS_ASSERT(node_type == YAML_SCALAR_NODE);
		if (!has_arg[LDMS_TEST_METRIC_COUNT])
			test_metric_count = atoi(value_str);
	} else if (strcmp(key_str, "notify")==0) {
		LDMS_ASSERT(node_type == YAML_SCALAR_NODE);
		if (!has_arg[LDMS_NOTIFY])
			notify = 1;
	} else if (strcmp(key_str, "transport")==0) {
		LDMS_ASSERT(node_type == YAML_SCALAR_NODE);
		if (!has_arg[LDMS_TRANSPORT])
			listen_arg = strdup(value_str);
	} else if (strcmp(key_str, "sockname")==0) {
		LDMS_ASSERT(node_type == YAML_SCALAR_NODE);
		if (!has_arg[LDMS_SOCKNAME])
			sockname = strdup(value_str);
	} else if (strcmp(key_str, "logfile")==0) {
		LDMS_ASSERT(node_type == YAML_SCALAR_NODE);
		if (!has_arg[LDMS_LOGFILE])
			logfile = strdup(value_str);
	} else if (strcmp(key_str, "quiet")==0) {
		LDMS_ASSERT(node_type == YAML_SCALAR_NODE);
		if (!has_arg[LDMS_QUIET])
			if (strcasecmp("true", value_str) == 0 ||
					atoi(value_str))
				log_level = LDMSD_QUIET;
	} else if (strcmp(key_str, "foreground")==0) {
		LDMS_ASSERT(node_type == YAML_SCALAR_NODE);
		if (!has_arg[LDMS_FOREGROUND])
			if (strcasecmp("true", value_str) == 0 ||
					atoi(value_str))
				foreground = 1;
	}
}

/**
 * A routine for initializing ldmsd with options specified in
 * \a yaml_document. Note that those plugin loading/configuration will
 * be handled later in config_file_routine(yaml_document_t*).
 *
 * \param yaml_document The (pointer to) yaml document structure.
 *
 */
void initial_config_file_routine(yaml_document_t *yaml_document)
{

	yaml_node_t *root = yaml_document_get_root_node(yaml_document);

	/*
	 * For empty document, just return with a warning
	 */
	if (!root) {
		fprintf(stderr, "WARNING: yaml document is empty\n");
		return;
	}

	LDMS_ASSERT(root->type == YAML_SEQUENCE_NODE);

    yaml_node_item_t *itr = root->data.sequence.items.start;
	char hostname[HOST_NAME_MAX+1];

	if (gethostname(hostname, sizeof(hostname)))
		LDMS_LERROR_EXIT("Cannot get hostname, err(%d): %s\n",
			errno, sys_errlist[errno]);

    for (itr = root->data.sequence.items.start;
			itr < root->data.sequence.items.top;
			itr++) {
	yaml_node_t *node = yaml_document_get_node(yaml_document, *itr);
		// Now, each item should be a mapping
		if (node->type != YAML_MAPPING_NODE)
			continue;

		// Check if this is a ldmsd configuration for this host
		char *yaml_hostname
			= yaml_node_get_attr_value_str(yaml_document, node, "hostname");
		int inst
			= yaml_node_get_attr_value_int(yaml_document, node, "instance");
		if (!inst)
			inst = 1;

		if (!yaml_hostname
				|| strcmp(hostname, yaml_hostname) != 0
				|| inst != instance_number )
			continue; // skip if this is not for this host

	yaml_node_pair_t *itr2 = node->data.mapping.pairs.start;
	for (itr2 = node->data.mapping.pairs.start;
				itr2 < node->data.mapping.pairs.top;
				itr2++) {
	    yaml_node_t *key_node = yaml_document_get_node(yaml_document,
		itr2->key);
	    yaml_node_t *value_node = yaml_document_get_node(yaml_document,
		itr2->value);
			LDMS_ASSERT(key_node->type == YAML_SCALAR_NODE);
			ldms_yaml_cmdline_option_handling(key_node, value_node);
	}

		// After the configuration for this host is found, no need to
		// continue looking anymore .. hence break it
		break;

    } // end for itr1
}

/**
 * similar to sprintf, but specificly for printing key=value
 * pair (or key=value1,value2,... in case of sequence) into
 * the input \a buff.
 *
 * \param buff The character buffer to print into
 * \param yaml_document The pointer to the working yaml document.
 * \param key_node The pointer to the key node.
 * \param value_node The pointer to the value node.
 * \return The number of bytes printed to \a buff.
 */
int sprint_attribute(char *buff, yaml_document_t *yaml_document,
		yaml_node_t *key_node, yaml_node_t *value_node)
{
	int bytes = 0;
	yaml_node_item_t *itr;
	yaml_node_t *node;
	int not_first = 0;
	LDMS_ASSERT(key_node->type == YAML_SCALAR_NODE);
	bytes += sprintf(buff+bytes, "%s=", key_node->data.scalar.value);
	switch (value_node->type) {
	case YAML_SCALAR_NODE:
		bytes += sprintf(buff+bytes, "%s", value_node->data.scalar.value);
		break;
	case YAML_SEQUENCE_NODE:
		for (itr = value_node->data.sequence.items.start;
				itr < value_node->data.sequence.items.top;
				itr++) {
			node = yaml_document_get_node(yaml_document, *itr);
			LDMS_ASSERT(node->type == YAML_SCALAR_NODE);
			if (not_first)
				bytes += sprintf(buff+bytes, ",");
			else
				not_first = 1;
			bytes += sprintf(buff+bytes, "%s", node->data.scalar.value);
		}
		break;
	default:
		LDMS_LERROR_EXIT("Unexpexted node type %s",
				YAML_TYPE_STR[value_node->type]);
	}

	return bytes;
}


/**
 * Handling the host list from the configuration file.
 *
 * \param hlist_node The yaml node to the host list (sequence).
 */
void ldms_yaml_host_list_handling(yaml_document_t *yaml_document,
		yaml_node_t *hlist_node)
{
	LDMS_ASSERT(hlist_node->type == YAML_SEQUENCE_NODE);
	char *host;
	char *port;
	char *type;
	char *interval;
	int interval_int;
	char *xport;
	char *h_inst;

	char add_host_cmd[CMD_MAX];
	/* for maintainability this should be dstring instead . */

	yaml_node_item_t *itr;
	for (itr = hlist_node->data.sequence.items.start;
			itr < hlist_node->data.sequence.items.top;
			itr++) {
		yaml_node_t *node = yaml_document_get_node(yaml_document, *itr);
		LDMS_ASSERT(node->type == YAML_MAPPING_NODE);
		host = yaml_node_get_attr_value_str(yaml_document, node, "host");
		port = yaml_node_get_attr_value_str(yaml_document, node, "port");
		type = yaml_node_get_attr_value_str(yaml_document, node, "type");
		h_inst = yaml_node_get_attr_value_str(yaml_document, node, "instance");
		interval = yaml_node_get_attr_value_str(yaml_document,
				node, "interval");
		interval_int = (interval)?parse_interval(interval):0;
		xport = yaml_node_get_attr_value_str(yaml_document, node, "xprt");
		char *cmd = add_host_cmd;
		cmd[0] = 0;
		cmd += sprintf(cmd, "%d", LDMSCTL_ADD_HOST);

		if (host)
			cmd += sprintf(cmd, " host=%s", host);
		else
			LDMS_LERROR_EXIT("host is needed in each item in the hostlist");

		if (port)
			cmd += sprintf(cmd, " port=%s", port);

		if (h_inst)
			cmd += sprintf(cmd, " instance=%s", h_inst);

		if (type)
			cmd += sprintf(cmd, " type=%s", type);
		else
			LDMS_LERROR_EXIT("type is needed in each item in the hostlist");

		if (interval_int)
			cmd += sprintf(cmd, " interval=%d", interval_int);

		if (xport)
			cmd += sprintf(cmd, " xprt=%s", xport);

		LDMS_ASSERT(cmd - add_host_cmd < CMD_MAX) ;
		if (process_record(0, 0, 0, add_host_cmd, 0) != 0)
			fprintf(stderr, "WARNING: Some error in list\n");
	} // end for (host list)
}

int is_scalar_seq(yaml_document_t *yaml_document, yaml_node_t *node)
{
	if (node->type != YAML_SEQUENCE_NODE)
		return 0;
	yaml_node_item_t *itr;
	yaml_node_t *child;
	for (itr = node->data.sequence.items.start;
			itr < node->data.sequence.items.top;
			itr++) {
		child = yaml_document_get_node(yaml_document, *itr);
		if (child->type != YAML_SCALAR_NODE)
			return 0;
	}
	return 1;
}

void ldms_yaml_plugin_single_handling(yaml_document_t *yaml_document,
		yaml_node_t *node)
{
	char buff[CMD_MAX];
	/* for maintainability this should be dstring instead . */

	// First: load the plugin (if not existed)
	char *name = yaml_node_get_attr_value_str(yaml_document, node, "name");
	if (!name)
		LDMS_LERROR_EXIT("Attribute name is needed for each plugin");
	char *type = yaml_node_get_attr_value_str(yaml_document, node, "type");
	if (!type)
		LDMS_LERROR_EXIT("Attribute type is needed for each plugin");

	if (!get_plugin(name))
		if (!new_plugin(name, buff))
			LDMS_LERROR_EXIT("Cannot load plugin %s, error: %s", name, buff);

	// Second: configure
	//  -> need to construct the command string
	char *cmd = buff;
	cmd += sprintf(cmd, "%d", LDMSCTL_CFG_PLUGIN);
	yaml_node_pair_t *itr2;
	for (itr2 = node->data.mapping.pairs.start;
			itr2 < node->data.mapping.pairs.top;
			itr2++) {
		yaml_node_t *key_node
			= yaml_document_get_node(yaml_document, itr2->key);
		yaml_node_t *value_node
			= yaml_document_get_node(yaml_document, itr2->value);
		// The value can be only scalar or sequence of scalar

		if (value_node->type == YAML_SCALAR_NODE
			|| is_scalar_seq(yaml_document, value_node)) {
			cmd += sprintf(cmd, " ");
			cmd += sprint_attribute(cmd, yaml_document, key_node, value_node);
		}
	}

	LDMS_ASSERT(cmd - buff < CMD_MAX) ;
	process_record(0, 0, 0, buff, 0); // Now, issue the config command

/* The following codes has been disabled due to the lack of 'on_update' support
 * in LDMS. This on_update hook has been introduced into LDMS on build2, but not
 * on hekili (or it has been added and taken out).
 *
 * Narate: I decide to keep the code to enable it later, after we add the
 * on_update feature back in.
 */
#if 0
	// Third: the update command
	yaml_node_t *update_node = yaml_node_get_attr_value_node(yaml_document,
			node, "on_update");

	if (update_node) {
		if (update_node->type != YAML_SEQUENCE_NODE)
			LDMS_LERROR_EXIT("on_update attribute need to be a sequence"
					", but got %s", YAML_TYPE_STR[update_node->type]);

		yaml_node_item_t *seq_itr;
		yaml_node_pair_t *map_itr;
		yaml_node_t *map_node;
		for (seq_itr = update_node->data.sequence.items.start;
				seq_itr < update_node->data.sequence.items.top;
				seq_itr++) {
			cmd = buff;
			cmd += sprintf(cmd, "%d %s=%s", LDMSCTL_UPDATE, type, name);
			map_node = yaml_document_get_node(yaml_document, *seq_itr);
			for (map_itr = map_node->data.mapping.pairs.start;
					map_itr < map_node->data.mapping.pairs.top;
					map_itr++) {
				cmd += sprintf(cmd, " ");
				yaml_node_t *key_node = yaml_document_get_node(yaml_document,
						map_itr->key);
				yaml_node_t *value_node = yaml_document_get_node(yaml_document,
						map_itr->value);
				cmd += sprint_attribute(cmd,
						yaml_document, key_node, value_node);
			}
			// Then, issue the update command
			process_record(0, 0, 0, buff, 0);
		} // for (update)
	}
#endif
	// (Another) Third: start command for metric plugins
	if (strcmp(type, "metric") == 0) {
		char *intv_str = yaml_node_get_attr_value_str(yaml_document, node, "interval");
		int intv = (intv_str)?parse_interval(intv_str):0;
		cmd = buff;
		cmd += sprintf(cmd, "%d name=%s",
				LDMSCTL_START_SAMPLER, name);
		if (intv)
			cmd += sprintf(cmd, " interval=%d", intv);
		process_record(0, 0, 0, buff, 0);
	}

}

/**
 * Processing the list of plugins
 */
void ldms_yaml_plugin_list_handling(yaml_document_t *yaml_document,
		yaml_node_t *plist_node)
{
	LDMS_ASSERT(plist_node->type == YAML_SEQUENCE_NODE);
	// For each plugin, do the loading first (if it does not exists)
	// then config and udpate commands.


	yaml_node_item_t *itr;
	for (itr = plist_node->data.sequence.items.start;
			itr < plist_node->data.sequence.items.top;
			itr++) {
		// EXPECTING A MAPPING
		yaml_node_t *node = yaml_document_get_node(yaml_document, *itr);
		LDMS_ASSERT(node->type == YAML_MAPPING_NODE);

		ldms_yaml_plugin_single_handling(yaml_document, node);

	} // for (plugin)
}

/**
 * Configure the ldmsd's non-commandline options, e.g. adding hosts and
 * plugins.
 *
 * \param yaml_document The (pointer to) yaml document structure.
 */
void config_file_routine(yaml_document_t *yaml_document)
{
	yaml_node_t *root = yaml_document_get_root_node(yaml_document);

	/*
	 * For empty document, just return with a warning
	 */
	if (!root) {
		ldms_log(LDMS_LINFO, "WARNING: yaml document is empty\n");
		return;
	}

	LDMS_ASSERT(root->type == YAML_SEQUENCE_NODE);

    yaml_node_item_t *itr = root->data.sequence.items.start;
	char hostname[HOST_NAME_MAX+1];

	if (gethostname(hostname, sizeof(hostname)))
		LDMS_LERROR_EXIT("Cannot get hostname, err(%d): %s\n",
				errno, sys_errlist[errno]);

    for (itr = root->data.sequence.items.start;
			itr < root->data.sequence.items.top;
			itr++) {
		yaml_node_t *node = yaml_document_get_node(yaml_document, *itr);
		// Now, each item should be a mapping
		if (node->type != YAML_MAPPING_NODE)
			continue;

		// Check if this is a ldmsd configuration for this host
		char *yaml_hostname
			= yaml_node_get_attr_value_str(yaml_document, node, "hostname");
		int inst
			= yaml_node_get_attr_value_int(yaml_document, node, "instance");
		if (!inst)
			inst = 1;

		if (!yaml_hostname
				|| strcmp(hostname, yaml_hostname) != 0
				|| inst != instance_number )
			continue; // skip if this is not for this host / instance

		// Now, looking for hosts and plugins configurations

		// For add host commands:
		yaml_node_t *host_list_node =
			yaml_node_get_attr_value_node(yaml_document, node, "host_list");

		if (host_list_node) {
			ldms_yaml_host_list_handling(yaml_document, host_list_node);
			sleep(10);
		}

		// For plugin commands:
		yaml_node_t *plugin_list_node =
			yaml_node_get_attr_value_node(yaml_document, node, "plugin_list");

		if (plugin_list_node)
			ldms_yaml_plugin_list_handling(yaml_document, plugin_list_node);

		ldms_log(LDMS_LINFO, "Done plugin_list_handling\n");

		// After the configuration for this host is found, no need to
		// continue looking anymore .. hence break it
		break;

    } // end for itr1
}
#endif /* ENABLE_YAML */

int main(int argc, char *argv[])
{
	int ret;
	int op;
	ldms_set_t test_set;
	log_fp = stdout;
	char *cfg_file = NULL;
	struct sigaction action;

	TAILQ_INIT(&conn_list);

	memset(&action, 0, sizeof(action));
	action.sa_sigaction = cleanup_sa;
	action.sa_flags = SA_SIGINFO;
	sigaction(SIGHUP, &action, NULL);
	sigaction(SIGINT, &action, NULL);
	sigaction(SIGTERM, &action, NULL);
	sigaction(SIGABRT, &action, NULL);

	hset_map = str_map_create(65521);
	if (!hset_map) {
		errno = ENOMEM;
		perror("str_map_create");
		exit(-1);
	}

	/* Set seed for random number generator. */
	srand (time(NULL));

	opterr = 0;
	while ((op = getopt(argc, argv, FMT)) != -1) {
		switch (op) {
		case 'I':
			// Assigned instance number
			instance_number = atoi(optarg);
			if (!instance_number)
				instance_number = 1;
			has_arg[LDMS_INSTANCE] = 1;
			break;
		case 'H':
			LDMS_ASSERT( (strlen(optarg) <= HOST_NAME_MAX) );
			strcpy(myhostname, optarg);
			has_arg[LDMS_HOSTNAME] = 1;
			break;
		case 'i':
			sample_interval = atoi(optarg);
			has_arg[LDMS_INTERVAL] = 1;
			break;
		case 'k':
			do_kernel = 1;
			has_arg[LDMS_KERNEL_METRIC] = 1;
			break;
		case 'x':
			listen_arg = strdup(optarg);
			has_arg[LDMS_TRANSPORT] = 1;
			break;
		case 'S':
			/* Set the SOCKNAME to listen on */
			sockname = strdup(optarg);
			has_arg[LDMS_SOCKNAME] = 1;
			break;
		case 'l':
			logfile = strdup(optarg);
			has_arg[LDMS_LOGFILE] = 1;
			break;
		case 's':
			setfile = strdup(optarg);
			has_arg[LDMS_KERNEL_METRIC_SET] = 1;
			break;
		case 'q':
			log_level = ldms_str_to_level(optarg);
			has_arg[LDMS_QUIET] = 1;
			break;
		case 'C':
		#ifdef ENABLE_YAML
			cfg_file = strdup(optarg);
			has_arg[LDMS_CONFIG] = 1;
		#else
			fprintf(stderr, "ERROR: ldmsd was compiled without"
					" yaml support\n");
			return -1;
		#endif
			break;
		case 'F':
			foreground = 1;
			has_arg[LDMS_FOREGROUND] = 1;
			break;
		case 'T':
			test_set_name = strdup(optarg);
			has_arg[LDMS_TEST_SET_PREFIX] = 1;
			break;
		case 't':
			test_set_count = atoi(optarg);
			has_arg[LDMS_TEST_SET_COUNT] = 1;
			break;
		case 'P':
			ev_thread_count = atoi(optarg);
			has_arg[LDMS_THREAD_COUNT] = 1;
			break;
		case 'Z':
			conn_thread_count = atoi(optarg);
			has_arg[LDMS_CONN_THREAD_COUNT] = 1;
			break;
		case 'N':
			notify = 1;
			has_arg[LDMS_NOTIFY] = 1;
			break;
		case 'M':
			test_metric_count = atoi(optarg);
			has_arg[LDMS_TEST_METRIC_COUNT] = 1;
			break;
		case 'm':
			if ((max_mem_size = ovis_get_mem_size(optarg)) == 0) {
				printf("Invalid memory size '%s'\n", optarg);
				usage(argv);
			}
			break;
		case 'f':
			flush_N = atoi(optarg);
			break;
		case 'D':
			dirty_threshold = atoi(optarg);
			break;
		case 'V':
            printf("%s", ldms_pedigree());
			exit(1);
		default:
			usage(argv);
		}
	}

	if (!dirty_threshold)
		/* default total dirty threshold is calculated based on popular
		 * 4 GB RAM setting with Linux's default 10% dirty_ratio */
		dirty_threshold = calculate_total_dirty_threshold(1ULL<<32, 10);

	/* Make dirty_threshold to be per thread */
	dirty_threshold /= flush_N;

#ifdef ENABLE_YAML
	yaml_document_t *yaml_document = NULL;
	if (cfg_file) {
		yaml_document = parse_config_file(cfg_file);
		if (yaml_document)
			initial_config_file_routine(yaml_document);
	}
#endif
	if (!foreground) {
		if (daemon(1, 1)) {
			perror("ldmsd: ");
			cleanup(8);
		}
	}
	if (logfile) {
		log_fp = fopen(logfile, "a");
		if (!log_fp) {
			log_fp = stdout;
			ldms_log(LDMS_LERROR, "Could not open the log file named '%s'\n", logfile);
			cleanup(9);
		}
		stdout = log_fp;
	}

	/* Initialize LDMS */
	if (ldms_init(max_mem_size)) {
		ldms_log(LDMS_LERROR, "LDMS could not pre-allocate the memory of size %lu.\n",
								max_mem_size);
		exit(1);
	}

	evthread_use_pthreads();
	event_set_log_callback(ev_log_cb);

	ev_count = calloc(ev_thread_count, sizeof(int));
	if (!ev_count) {
		ldms_log(LDMS_LERROR, "Memory allocation failure.\n");
		exit(1);
	}
	ev_base = calloc(ev_thread_count, sizeof(struct event_base *));
	if (!ev_base) {
		ldms_log(LDMS_LERROR, "Memory allocation failure.\n");
		exit(1);
	}
	ev_thread = calloc(ev_thread_count, sizeof(pthread_t));
	if (!ev_thread) {
		ldms_log(LDMS_LERROR, "Could not allocate the memory "
			 "for the event thread arrray.\n");
		exit(1);
	}
	for (op = 0; op < ev_thread_count; op++) {
		ev_base[op] = event_init();
		if (!ev_base[op]) {
			ldms_log(LDMS_LERROR, "Error creating an event base.\n");
			cleanup(6);
		}
		ret = pthread_create(&ev_thread[op], NULL, event_proc, ev_base[op]);
		if (ret) {
			ldms_log(LDMS_LERROR, "Error %d creating the event thread.\n", ret);
			cleanup(7);
		}
	}

	conn_thread = calloc(ev_thread_count, sizeof(pthread_t));
	if (!conn_thread) {
		ldms_log(LDMS_LERROR, "Could not allocate the memory "
			 "for the connect thread arrray.\n");
		exit(1);
	}
	for (op = 0; op < conn_thread_count; op++) {
		ret = pthread_create(&conn_thread[op], NULL, connect_proc, NULL);
		if (ret) {
			ldms_log(LDMS_LERROR, "Error %d creating the connect threads.\n", ret);
			cleanup(7);
		}
	}

	if (myhostname[0] == '\0') {
		ret = gethostname(myhostname, sizeof(myhostname));
		if (ret)
			myhostname[0] = '\0';
	}

	/* Create the control socket parsing structures */
	av_list = av_new(128);
	kw_list = av_new(128);

	/* Create the test sets */
	ldms_set_t *test_sets = calloc(test_set_count, sizeof(ldms_set_t));
	ldms_metric_t *test_metrics = calloc(test_set_count, sizeof(ldms_metric_t));
	if (!test_metrics) {
		ldms_log(LDMS_LERROR, "Could not create test_metrics table to contain %d items\n",
			 test_set_count);
		cleanup(10);
	}
	if (test_set_name) {
		int set_no;
		static char test_set_name_no[CMD_MAX];
		for (set_no = 1; set_no <= test_set_count; set_no++) {
			int j;
			ldms_metric_t m;
			char metric_name[32];
			sprintf(test_set_name_no, "%s/%s_%d",
				myhostname, test_set_name, set_no);
			ldms_create_set(test_set_name_no, DATA_MSG_MAX, DATA_MSG_MAX, &test_set);
			test_sets[set_no-1] = test_set;
			if (test_metric_count > 0) {
				m = ldms_add_metric(test_set, "component_id",
						    LDMS_V_U64);
				ldms_set_u64(m, (uint64_t)1);
				test_metrics[set_no-1] = m;
			}
			for (j = 1; j <= test_metric_count; j++) {
				sprintf(metric_name, "metric_no_%d", j);
				m = ldms_add_metric(test_set, metric_name,
						    LDMS_V_U64);
				ldms_set_u64(m, (uint64_t)(set_no * j));
			}
		}
	} else
		test_set_count = 0;

	if (!setfile)
		setfile = LDMSD_SETFILE;

	if (!logfile)
		logfile = LDMSD_LOGFILE;

	ldms_log(LDMS_LCRITICAL,"Started LDMS Daemon version " VERSION "\n");
	ldms_log(LDMS_LCRITICAL, "git tag " LDMS_GIT_LONG " " LDMS_GIT_SHORT "\n");
	if (do_kernel && publish_kernel(setfile))
		cleanup(3);

	if (setup_control(sockname))
		cleanup(4);

	if (ldmsd_store_init(flush_N)) {
		ldms_log(LDMS_LERROR, "Could not initialize the storage subsystem.\n");
		cleanup(7);
	}

	TF();
	if (listen_arg)
		listen_on_transport(listen_arg);

#ifdef ENABLE_YAML
	// Now handle the other configuration

	if (yaml_document)
		config_file_routine(yaml_document);
#endif

	uint64_t count = 1;
	do {
		 /* TF(); */
		int set_no;
		for (set_no = 0; set_no < test_set_count; set_no++) {
			ldms_begin_transaction(test_sets[set_no]);
			ldms_set_u64(test_metrics[set_no], count);
			ldms_end_transaction(test_sets[set_no]);
			if (notify) {
				struct ldms_notify_event_s event;
				ldms_init_notify_modified(&event);
				ldms_notify(test_sets[set_no], &event);
			}
		}
		count++;
		usleep(sample_interval);
	} while (1);

	cleanup(0);
	return 0;
}<|MERGE_RESOLUTION|>--- conflicted
+++ resolved
@@ -208,7 +208,6 @@
 pthread_cond_t conn_list_cv = PTHREAD_COND_INITIALIZER;
 
 int passive = 0;
-
 /* by default ldmsd should not be 'ERROR' */
 int log_level = LDMS_LERROR;
 void ldms_log(int level, const char *fmt, ...)
@@ -230,6 +229,8 @@
 	time_t t;
 	struct tm *tm;
 	char dtsz[200];
+
+
 	t = time(NULL);
 	tm = localtime(&t);
 	if (strftime(dtsz, sizeof(dtsz), "%a %b %d %H:%M:%S %Y", tm))
@@ -441,12 +442,8 @@
 #define chk_replybuf() \
 for (; init_replybuf <1; init_replybuf++) bdstr_init(&replybuf)
 /* start a reply string with a formatted integer variable */
-<<<<<<< HEAD
 #define bdstr_reply(ec) bdstr_set_int(&replybuf,ec)
-=======
-#define bdstr_reply(ec) sprintf(intbuf,"%d",ec); bdstr_set(&replybuf,intbuf)
 #define bdstr_reply_ok() bdstr_set(&replybuf,"0")
->>>>>>> e2d7e845
 /* append any size string to replybuf */
 #define cat(x) bdstrcat(&replybuf,x,DSTRING_ALL)
 /* grab pointer out of dstring for reading/sending */
@@ -671,7 +668,6 @@
 	ldms_log(LDMS_LALWAYS,"%-12s %-12s %-12s %-12s\n",
 		 "------------", "------------", "------------",
 		 "------------");
-
 
 	pthread_mutex_lock(&host_list_lock);
 	uint64_t total_curr_busy = 0;
@@ -714,7 +710,7 @@
 	ldms_log(LDMS_LALWAYS,"Total Current Busy Count: %Lu\n", total_curr_busy);
 	ldms_log(LDMS_LALWAYS,"Grand Total Busy Count: %Lu\n", grand_total_busy);
 	pthread_mutex_unlock(&host_list_lock);
-	bdstr_reply_ok();
+	bdstr_set(&replybuf, "0");
 	cat("see log file for output (not yet sent here, too)");
 	send_reply(fd, sa, sa_len, bdstr, bdlen+1);
 	return 0;
@@ -837,7 +833,6 @@
 
 void plugin_sampler_cb(int fd, short sig, void *arg)
 {
-
 	struct plugin *pi = arg;
 	pthread_mutex_lock(&pi->lock);
 	assert(pi->plugin->type == LDMSD_PLUGIN_SAMPLER);
@@ -1243,7 +1238,7 @@
 			send_reply(fd, sa, sa_len, bdstr, bdlen+1);
 			goto clean_set_list;
 		}
-		set_name = strtok_r(NULL, ",", &saveptr);
+		set_name = strtok_r(NULL, ",", &saveptr); 
 	}
 add_timeout:
 	evtimer_add(hs->event, &hs->timeout);
@@ -1587,6 +1582,7 @@
 
 void destroy_store_policy(struct ldmsd_store_policy *sp)
 {
+
 	free(sp->comp_type);
 	free(sp->container);
 	free(sp->setname);
@@ -1887,6 +1883,8 @@
 	[LDMSCTL_VERSION] = process_version,
 };
 
+
+
 int process_record(int fd,
 		   struct sockaddr *sa, ssize_t sa_len,
 		   char *command, ssize_t cmd_len)
@@ -2013,12 +2011,9 @@
 void lookup_cb(ldms_t t, enum ldms_lookup_status status, ldms_set_t s,
 		void *arg)
 {
-<<<<<<< HEAD
-
-=======
+
 	TF();
-	struct hset_metric *hsm;
->>>>>>> e2d7e845
+
 	struct hostset *hset = arg;
 	pthread_mutex_lock(&hset->state_lock);
 	if (status != LDMS_LOOKUP_OK){
@@ -2052,12 +2047,8 @@
  */
 void reset_set_metrics(struct hostset *hset)
 {
-<<<<<<< HEAD
-
-=======
 	TF();
-	struct hset_metric *hsm;
->>>>>>> e2d7e845
+
 	if (hset->mvec) {
 		int i;
 		for (i = 0; i < hset->mvec->count; i++) {
@@ -2112,14 +2103,11 @@
 	if (ret) {
 		goto err;
 	}
-
 	ret = ldms_xprt_auth(hs->x);
 	if (ret) {
 		goto err;
 	}
-
 	return 0;
-
  err:
 	/* Release the connect reference */
 	ldms_release_xprt(hs->x);
@@ -2267,7 +2255,6 @@
 	hs->x = NULL;
 	hset_ref_put(hset);
 }
-
 void update_data(struct hostspec *hs)
 {
 	TF();
@@ -2378,12 +2365,8 @@
 
 void do_host(struct hostspec *hs)
 {
-<<<<<<< HEAD
-
-=======
 	TF();
-	int rc;
->>>>>>> e2d7e845
+
 	pthread_mutex_lock(&hs->conn_state_lock);
 	switch (hs->conn_state) {
 	case HOST_DISCONNECTED:
@@ -2590,16 +2573,10 @@
 	char *tmp;
 	char *saveptr = NULL;
 
-<<<<<<< HEAD
-	ldms_log("Listening on transport %s\n", transport_str);
+	ldms_log(LDMS_LCRITICAL,"Listening on transport %s\n", transport_str);
 	tmp = strdup(transport_str);
 	name = strtok_r(tmp, ":", &saveptr);
 	port_s = strtok_r(NULL, ":", &saveptr);
-=======
-	ldms_log(LDMS_LCRITICAL,"Listening on transport %s\n", transport_str);
-	name = strtok(transport_str, ":");
-	port_s = strtok(NULL, ":");
->>>>>>> e2d7e845
 	if (!port_s)
 		port_no = LDMS_DEFAULT_PORT;
 	else
@@ -2607,12 +2584,8 @@
 
 	l = ldms_create_xprt(name, ldms_log);
 	if (!l) {
-<<<<<<< HEAD
-		ldms_log("The transport specified, '%s', is invalid.\n", name);
-		free(tmp);
-=======
 		ldms_log(LDMS_LERROR, "The transport specified, '%s', is invalid.\n", name);
->>>>>>> e2d7e845
+		free(tmp);		
 		cleanup(6);
 	}
 	sin.sin_family = AF_INET;

--- conflicted
+++ resolved
@@ -285,13 +285,8 @@
 
 	if (muxr_s >= 0) {
 		close(muxr_s);
-<<<<<<< HEAD
-		muxr_s = 0;
-	}
-=======
 	}
 	muxr_s = -1;
->>>>>>> 8b3589ca
 	if (sockname && bind_succeeded) {
 		unlink(sockname);
 		sockname = NULL;
@@ -2318,7 +2313,7 @@
 	}
 
 	if (!ldms_is_set_consistent(hset->set)) {
-		ldms_log(LDMS_LERROR, "Set %s Inconsistent. Generation# = <%d>\n", hset->name, hset->gn);
+		ldms_log(LDMS_LINFO, "Set %s Inconsistent. Generation# = <%d>\n", hset->name, hset->gn);
 		goto out;
 	}
 

# Set topdir to be builddir/rpm
# note this is intentionally ignored by rpmbuild. must use
# commandline syntax in makefile.am to get this effect.
#% define _topdir %(echo $PWD)/toss
# do not set unfascist build
#%-define _unpackaged_files_terminate_build 0
#%-define _missing_doc_files_terminate_build 0

%define ldms_all System Environment/Libraries

# Main package
Summary: OVIS LDMS Commands and Libraries
Name: ldms-all
Version: @VERSION@
Release: ovis1%{?dist}
License: GPLv2 or BSD
Group: %{ldms_all}
BuildRoot: %{_tmppath}/%{name}-%{version}-%{release}-root-%(%{__id_u} -n)
Source: %{name}-%{version}.tar.gz
Requires: rpm >= 4.8.0 ovis-libevent2 boost-devel
BuildRequires: doxygen openssl-devel libibverbs-devel librdmacm-devel gcc ovis-libevent2-devel glib2-devel libibmad-devel
Url: http://ovis.ca.sandia.gov/

Prefix: /usr


%description
This package provides the LDMS commands and libraries, OVIS apis and transport libraries, and scalable object store libraries.
Configured with @ac_configure_args@.
* ldmsd: the LDMS daemon, which can run as sampler or aggregator (or both).
* ldms_ls: the tool to list metric information of an ldmsd.
* ldmsctl: the tool to control an ldmsd.


%prep
%setup -q

%build
echo bTMPPATH %{_tmppath}
rm -rf $RPM_BUILD_ROOT
echo bBUILDROOT $RPM_BUILD_ROOT
%configure @ac_configure_args@ --disable-sos
make

%install
echo TMPPATH %{_tmppath}
echo BUILDROOT $RPM_BUILD_ROOT
make DESTDIR=${RPM_BUILD_ROOT} install
# remove unpackaged files from the buildroot
rm -f $RPM_BUILD_ROOT%{_libdir}/*.la
rm -f $RPM_BUILD_ROOT%{_libdir}/ovis-ldms/lib*.la
rm $RPM_BUILD_ROOT%{_bindir}/test_*
rm $RPM_BUILD_ROOT%{_bindir}/ldms_ban.sh
mv $RPM_BUILD_ROOT%{_docdir}/ovis-ldms-*/* $RPM_BUILD_ROOT%{_docdir}/%{name}-%{version}/
mkdir $RPM_BUILD_ROOT%{_sysconfdir}
cp -r $RPM_BUILD_ROOT%{_docdir}/%{name}-%{version}/sample_init_scripts/genders/etc/init.d $RPM_BUILD_ROOT%{_sysconfdir}
cp -r $RPM_BUILD_ROOT%{_docdir}/%{name}-%{version}/sample_init_scripts/genders/etc/sysconfig $RPM_BUILD_ROOT%{_sysconfdir}

%clean
rm -rf $RPM_BUILD_ROOT

%files
%defattr(-,root,root)
%{_libdir}/*
%{_bindir}/*
%{_sbindir}/*
%{_docdir}/%{name}-%{version}/COPYING
%{_docdir}/%{name}-%{version}/ChangeLog
%{_docdir}/%{name}-%{version}/AUTHORS 
#end core

# devel
%package devel
Summary: LDMS devel package
Group: %{ldms_grp}
Requires: ldms-all = @VERSION@
%description devel
This is a development package of Lightweight Distributed Metric System (LDMS).
Users who want to implement their own sampler or store must install this
package.

%files devel
%defattr(-,root,root)
%{_includedir}/*/*.h
#end devel

# initscripts
%package initscripts
Summary: LDMS initscripts for libgenders control of %{name}
Group: %{ldms_grp}
Requires: ldms-all = @VERSION@
%description initscripts
This is the libgenders based boot scripts for LDMS daemons.
Users must provide information via /etc/genders (or alternate file)
to make these scripts operate. They are required to fail out of the box.

%files initscripts
%defattr(-,root,root)
%{_sysconfdir}/*/*
#end initscripts

%package doc
Summary: Documentation files for %{name}
Group: %{ldms_all}
## Requires: %{name}-devel = %{version}-%{release}
%description doc
Doxygen files for ldms-all package.
%files doc
%defattr(-,root,root)
%{_mandir}/*/*
%{_datadir}/doc/%{name}-%{version}
%docdir %{_defaultdocdir}
%changelog
<<<<<<< HEAD
* Thu Jun 18 2015 Ben Allan <baallan@sandia.gov> 2.4.1-3-genders
packaging of beta genders build
=======
* Thu May 23 2015 Ben Allan <baallan@sandia.gov> 2.4.2-1
update to latest upstream.
>>>>>>> 9458d012
* Thu Apr 23 2015 Ben Allan <baallan@sandia.gov> 2.4.1-1
packaging with sysclassib and procstatutil2 enabled.
* Wed Feb 18 2015 Ben Allan <baallan@sandia.gov> 2.4.0-1
packaging with separate libevent
* Mon Sep 15 2014 Ben Allan <baallan@sandia.gov> 2.2.0-1
all-in-one packaging w/libevent<|MERGE_RESOLUTION|>--- conflicted
+++ resolved
@@ -98,7 +98,6 @@
 %defattr(-,root,root)
 %{_sysconfdir}/*/*
 #end initscripts
-
 %package doc
 Summary: Documentation files for %{name}
 Group: %{ldms_all}
@@ -111,13 +110,10 @@
 %{_datadir}/doc/%{name}-%{version}
 %docdir %{_defaultdocdir}
 %changelog
-<<<<<<< HEAD
-* Thu Jun 18 2015 Ben Allan <baallan@sandia.gov> 2.4.1-3-genders
-packaging of beta genders build
-=======
+* Thu Jun 18 2015 Ben Allan <baallan@sandia.gov> 2.4.3-1
+packaging of initscripts for ldmsd/ldms-aggd.
 * Thu May 23 2015 Ben Allan <baallan@sandia.gov> 2.4.2-1
 update to latest upstream.
->>>>>>> 9458d012
 * Thu Apr 23 2015 Ben Allan <baallan@sandia.gov> 2.4.1-1
 packaging with sysclassib and procstatutil2 enabled.
 * Wed Feb 18 2015 Ben Allan <baallan@sandia.gov> 2.4.0-1
